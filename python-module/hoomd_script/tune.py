--- conflicted
+++ resolved
@@ -78,25 +78,10 @@
 # no longer independently tuning 1.0 devices, they are very old
 _default_block_size_db['1.0'] = _default_block_size_db['1.1'];
 
-<<<<<<< HEAD
-_default_block_size_db['1.3'] = {'improper.harmonic': 64, 'pair.lj': 352, 'dihedral.harmonic': 256, 'angle.cgcmm': 320,
-                                 'pair.cgcmm': 416, 'pair.table': 96, 'pair.slj': 352, 'pair.morse': 352, 'pair.dpd': 224,
-                                 'pair.dpd_conservative': 352,
-                                 'bond.harmonic': 352, 'bond.fene': 224, 'pair.yukawa': 352, 'pair.ewald': 352, 'angle.harmonic': 192,
-                                 'pair.gauss': 352, 'nlist': 416, 'nlist.filter': 160}
-# no 1.2 devices to tune on. Assume the same as 1.3
-_default_block_size_db['1.2'] = _default_block_size_db['1.3'];
-
-_default_block_size_db['2.0'] = {'improper.harmonic': 96, 'pair.lj': 352, 'dihedral.harmonic': 64, 'angle.cgcmm': 96,
-                                 'pair.cgcmm': 128, 'pair.table': 160, 'pair.slj': 128, 'pair.dpd': 224, 'pair.dpd_conservative': 320, 
-                                 'nlist': 96,
-                                 'bond.harmonic': 416, 'pair.gauss': 320, 'bond.fene': 160, 'angle.harmonic': 96,
-                                 'pair.yukawa': 256, 'pair.ewald': 256, 'pair.morse': 160, 'nlist.filter': 224}
-=======
 _default_block_size_db['1.3'] = {'improper.harmonic': 320, 'pair.lj': 352, 'dihedral.harmonic': 256, 'pair.dpd': 224, 'angle.cgcmm': 64,
                                  'nlist.filter': 160, 'pair.dpd_conservative': 352, 'pair.table': 96, 'pair.cgcmm': 352, 'pair.slj': 352,
                                  'pair.morse': 352, 'nlist': 416, 'bond.harmonic': 416, 'pair.yukawa': 352, 'bond.fene': 96,
-                                 'angle.harmonic': 192, 'pair.gauss': 352}
+                                 'angle.harmonic': 192, 'pair.gauss': 352, 'pair.ewald': 352}
 
 # no 1.2 devices to tune on. Assume the same as 1.3
 _default_block_size_db['1.2'] = _default_block_size_db['1.3'];
@@ -104,13 +89,12 @@
 _default_block_size_db['2.0'] = {'improper.harmonic': 64, 'pair.lj': 256, 'dihedral.harmonic': 64, 'pair.dpd': 128, 'angle.cgcmm': 96,
                                  'nlist.filter': 256, 'pair.dpd_conservative': 192, 'pair.table': 128, 'pair.cgcmm': 128, 'pair.slj': 128,
                                  'pair.morse': 256, 'nlist': 1024, 'bond.harmonic': 416, 'pair.yukawa': 192, 'bond.fene': 96,
-                                 'angle.harmonic': 128, 'pair.gauss': 256}
->>>>>>> 92377249
+                                 'angle.harmonic': 128, 'pair.gauss': 256, 'pair.ewald': 256}
 
 _default_block_size_db['2.1'] = {'improper.harmonic': 64, 'pair.lj': 256, 'dihedral.harmonic': 128, 'pair.dpd': 192, 'angle.cgcmm': 96,
                                  'nlist.filter': 256, 'pair.dpd_conservative': 160, 'pair.table': 128, 'pair.cgcmm': 160, 'pair.slj': 128,
                                  'pair.morse': 192, 'nlist': 544, 'bond.harmonic': 416, 'pair.yukawa': 160, 'bond.fene': 160,
-                                 'angle.harmonic': 160, 'pair.gauss': 192}
+                                 'angle.harmonic': 160, 'pair.gauss': 192, 'pair.ewald': 256}
 
 ## \internal
 # \brief Optimal block size database user can load to override the defaults
