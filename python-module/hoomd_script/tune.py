# -*- coding: iso-8859-1 -*-
#Highly Optimized Object-oriented Many-particle Dynamics -- Blue Edition
#(HOOMD-blue) Open Source Software License Copyright 2008, 2009 Ames Laboratory
#Iowa State University and The Regents of the University of Michigan All rights
#reserved.

#HOOMD-blue may contain modifications ("Contributions") provided, and to which
#copyright is held, by various Contributors who have granted The Regents of the
#University of Michigan the right to modify and/or distribute such Contributions.

#Redistribution and use of HOOMD-blue, in source and binary forms, with or
#without modification, are permitted, provided that the following conditions are
#met:

#* Redistributions of source code must retain the above copyright notice, this
#list of conditions, and the following disclaimer.

#* Redistributions in binary form must reproduce the above copyright notice, this
#list of conditions, and the following disclaimer in the documentation and/or
#other materials provided with the distribution.

#* Neither the name of the copyright holder nor the names of HOOMD-blue's
#contributors may be used to endorse or promote products derived from this
#software without specific prior written permission.

#Disclaimer

#THIS SOFTWARE IS PROVIDED BY THE COPYRIGHT HOLDER AND CONTRIBUTORS ``AS IS''
#AND ANY EXPRESS OR IMPLIED WARRANTIES, INCLUDING, BUT NOT LIMITED TO, THE
#IMPLIED WARRANTIES OF MERCHANTABILITY, FITNESS FOR A PARTICULAR PURPOSE, AND/OR
#ANY WARRANTIES THAT THIS SOFTWARE IS FREE OF INFRINGEMENT ARE DISCLAIMED.

#IN NO EVENT SHALL THE COPYRIGHT HOLDER OR CONTRIBUTORS BE LIABLE FOR ANY DIRECT,
#INDIRECT, INCIDENTAL, SPECIAL, EXEMPLARY, OR CONSEQUENTIAL DAMAGES (INCLUDING,
#BUT NOT LIMITED TO, PROCUREMENT OF SUBSTITUTE GOODS OR SERVICES; LOSS OF USE,
#DATA, OR PROFITS; OR BUSINESS INTERRUPTION) HOWEVER CAUSED AND ON ANY THEORY OF
#LIABILITY, WHETHER IN CONTRACT, STRICT LIABILITY, OR TORT (INCLUDING NEGLIGENCE
#OR OTHERWISE) ARISING IN ANY WAY OUT OF THE USE OF THIS SOFTWARE, EVEN IF
#ADVISED OF THE POSSIBILITY OF SUCH DAMAGE.
# $Id$
# $URL$
# Maintainer: joaander

import globals
import pair
import bond
import angle
import dihedral
import improper
import init
import hoomd_script
import hoomd
import util

import math
import os
import pickle
import sys

##
# \package hoomd_script.tune
# \brief Commands for tuning the performance of HOOMD

###########################################################################
# Code for storing and retrieving the optimal block size for a specific command

## \internal
# \brief Default database of optimal block sizes
#
# Defaults are saved per compute capability and per command
_default_block_size_db = {};
_default_block_size_db['1.1'] = {'improper.harmonic': 64, 'pair.lj': 64, 'dihedral.harmonic': 64, 'angle.cgcmm': 128,
                                 'pair.cgcmm': 64, 'pair.table': 64, 'pair.slj': 128, 'pair.morse': 320, 'pair.dpd': 64,
                                 'pair.dpd_conservative': 320,
                                 'bond.harmonic': 320, 'bond.fene': 96, 'pair.yukawa': 64, 'angle.harmonic': 192,
<<<<<<< HEAD
                                 'pair.gauss': 320, 'nlist': 64}
=======
                                 'pair.gauss': 320, 'nlist': 288, 'nlist.filter': 128}
>>>>>>> 8fc39d54

# no longer independently tuning 1.0 devices, they are very old
_default_block_size_db['1.0'] = _default_block_size_db['1.1'];

_default_block_size_db['1.3'] = {'improper.harmonic': 64, 'pair.lj': 352, 'dihedral.harmonic': 256, 'angle.cgcmm': 320,
                                 'pair.cgcmm': 416, 'pair.table': 96, 'pair.slj': 352, 'pair.morse': 352, 'pair.dpd': 224,
                                 'pair.dpd_conservative': 352,
                                 'bond.harmonic': 352, 'bond.fene': 224, 'pair.yukawa': 352, 'angle.harmonic': 192,
<<<<<<< HEAD
                                 'pair.gauss': 352, 'nlist': 256}
=======
                                 'pair.gauss': 352, 'nlist': 416, 'nlist.filter': 160}
>>>>>>> 8fc39d54
# no 1.2 devices to tune on. Assume the same as 1.3
_default_block_size_db['1.2'] = _default_block_size_db['1.3'];

_default_block_size_db['2.0'] = {'improper.harmonic': 96, 'pair.lj': 352, 'dihedral.harmonic': 64, 'angle.cgcmm': 96,
                                 'pair.cgcmm': 128, 'pair.table': 160, 'pair.slj': 128, 'pair.dpd': 224, 'pair.dpd_conservative': 320, 
                                 'nlist': 96,
                                 'bond.harmonic': 416, 'pair.gauss': 320, 'bond.fene': 160, 'angle.harmonic': 96,
                                 'pair.yukawa': 256, 'pair.morse': 160, 'nlist.filter': 224}

# no 2.1 devices to tune on. Assume the same as 2.0
_default_block_size_db['2.1'] = _default_block_size_db['2.0'];

## \internal
# \brief Optimal block size database user can load to override the defaults
_override_block_size_db = None;
_override_block_size_compute_cap = None;

## \internal
# \brief Saves the block size tuning override file
# 
# \param common_optimal_db Dictionary of the common optimal block sizes identified
# 
def _save_override_file(common_optimal_db):
    fname = os.path.expanduser("~") + '/.hoomd_block_tuning';
    
    # see if the user really wants to overwrite the file
    if os.path.isfile(fname):
        print "\n***Warning!", fname, "exists. This file is being overwritten with new settings\n";

    # save the file
    f = file(fname, 'w');
    print 'Writing optimal block sizes to', fname
    
    # write the version of the file
    pickle.dump(0, f);
    # write out the version this was tuned on
    pickle.dump(hoomd.get_hoomd_version(), f);
    # write out the compute capability of the GPU this was tuned on
    pickle.dump(globals.system_definition.getParticleData().getExecConf().getComputeCapability(), f);
    # write out the dictionary
    pickle.dump(common_optimal_db, f);
    
    f.close();
    
## \internal
# \brief Loads in the override block size tuning db
# 
# unpickles the file ~/.hoomd_block_tuning and fills out _override_block_size_db and _override_block_size_compute_cap
#
def _load_override_file():
    global _override_block_size_db, _override_block_size_compute_cap;
    
    fname = os.path.expanduser("~") + '/.hoomd_block_tuning';
    
    # only load if the file exists
    if not os.path.isfile(fname):
        return

    # save the file
    f = file(fname, 'r');
    print 'Notice: Reading optimal block sizes from', fname
    
    # read the version of the file
    ver = pickle.load(f);
    
    # handle the different file versions
    if ver == 0:
        # read and verify the version this was tuned on
        hoomd_version = pickle.load(f);
        if hoomd_version != hoomd.get_hoomd_version():
            print >> sys.stderr, "\n***Warning! ~/.hoomd_block_tuning was created with", hoomd_version, \
                                ", but this is", hoomd.get_hoomd_version(), ". Reverting to default performance tuning.\n";
            return;
        
        # read the compute capability of the GPU this was tuned on
        _override_block_size_compute_cap = pickle.load(f);
        # read the dictionary
        _override_block_size_db = pickle.load(f);
        
    else:
        print >> sys.stderr, "\n***Error! Unknown ~/.hoomd_block_tuning format", ver, ".\n";
        raise RuntimeError("Error loading .hoomd_block_tuning");
    
    f.close();

# load the override file on startup
_load_override_file();

## \internal
# \brief Retrieves the optimal block size saved in the database
#
# \param name Name of the command to get the optimal block size for
#
# First, the user override db will be checked: if the value is present there
# it will be returned.
#
# If no override is specified, the optimal block size will be retrieved from
# the default database above
def _get_optimal_block_size(name):
    global _override_block_size_db, _override_block_size_compute_cap;
    
    compute_cap = globals.system_definition.getParticleData().getExecConf().getComputeCapability();
    
    # check for the override first
    if _override_block_size_db is not None:
        # first verify the compute capability
        if compute_cap == _override_block_size_compute_cap:
            if name in _override_block_size_db:
                return _override_block_size_db[name];
            else:
                print >> sys.stderr, "\n***Error! Block size override db does not contain a value for", name, ".\n";
                raise RuntimeError("Error retrieving optimal block size");
        else:
            print "\n***Warning! The compute capability of the current GPU is", compute_cap, "while the override was tuned on a", _override_block_size_compute_cap, "GPU"
            print "            Ignoring the saved override in ~/.hoomd_block_tuning and reverting to the default.\n"


    # check in the default db
    if compute_cap in _default_block_size_db:
        if name in _default_block_size_db[compute_cap]:
            return _default_block_size_db[compute_cap][name];
        else:
            print >> sys.stderr, "\n***Error! Default block size db does not contain a value for", name, ".\n";
            raise RuntimeError("Error retrieving optimal block size");
    else:
        print "\n***Warning! Optimal block size tuning values are not present for your hardware with compute capability", compute_cap;
        print "            To obtain better performance, execute the following hoomd script to determine the optimal"
        print "            settings and save them in your home directory. Future invocations of hoomd will use these"
        print "            saved values\n"
        print "            # block size tuning script"
        print "            from hoomd_script import *"
        print "            tune.find_optimal_block_sizes()\n"
        return 64


###########################################################################
# Code for tuning and saving the optimal block size

## \internal
# \brief Finds the optimal block size for a given force compute
# 
# \param fc Force compute to find the optimal block size of
# \param n Number of benchmark iterations to perform
# \return Fastest block size
#
# \note This function prints out status as it runs
#
def _find_optimal_block_size_fc(fc, n):
    timings = [];
    
    # run the benchmark
    try:
        for block_size in xrange(64,1024+32,32):
            fc.cpp_force.setBlockSize(block_size);
            t = fc.benchmark(n);
            print block_size, t
            timings.append( (t, block_size) );
    except RuntimeError:
        print "Note: Too many resources requested for launch is a normal message when finding optimal block sizes"
        print ""
    
    fastest = min(timings);
    print 'fastest:', fastest[1]
    print '---------------'
    
    return fastest[1];
    
## \internal
# \brief Finds the optimal block size for a neighbor list compute
# 
# \param nl Force compute to find the optimal block size of
# \param n Number of benchmark iterations to perform
# \return Fastest block size
#
# \note This function prints out status as it runs
#
def _find_optimal_block_size_nl(nl, n):
    timings = [];
    
    # run the benchmark
    try:
        for block_size in xrange(64,1024+32,32):
            nl.cpp_nlist.setBlockSize(block_size);
            t = nl.benchmark(n);
            print block_size, t
            timings.append( (t, block_size) );
    except RuntimeError:
        print "Note: Too many resources requested for launch is a normal message when finding optimal block sizes"
    
    
    fastest = min(timings);
    print 'fastest:', fastest[1]
    print '---------------'
    nl.cpp_nlist.setBlockSize(fastest[1]);
    
    return fastest[1];

## \internal
# \brief Finds the optimal block size for the neighbor list filter step
# 
# \param nl Neighbor list compute to find the optimal block size of
# \param n Number of benchmark iterations to perform
# \return Fastest block size
#
# \note This function prints out status as it runs
#
def _find_optimal_block_size_nl_filter(nl, n):
    timings = [];
    
    # run the benchmark
    try:
        for block_size in xrange(64,1024+32,32):
            nl.cpp_nlist.setBlockSizeFilter(block_size);
            t = nl.cpp_nlist.benchmarkFilter(n);
            print block_size, t
            timings.append( (t, block_size) );
    except RuntimeError:
        print "Note: Too many resources requested for launch is a normal message when finding optimal block sizes"
    
    
    fastest = min(timings);
    print 'fastest:', fastest[1]
    print '---------------'
    nl.cpp_nlist.setBlockSizeFilter(fastest[1]);
    
    return fastest[1];

## \internal
# \brief Chooses a common optimal block sizes from a list of several dictionaries
#
# \param optimal_dbs List of dictionaries to choose common values from
#
def _choose_optimal_block_sizes(optimal_dbs):
    # create a new db with the common optimal settings
    common_optimal_db = {};
    
    # choose the most common optimal block size for each entry
    for entry in optimal_dbs[0]:
        
        count = {};
        
        for db in optimal_dbs:
            best_block_size = db[entry];
            count[best_block_size] = count.setdefault(best_block_size, 0) + 1;
        
        # find the most common
        common_optimal_list = [];
        max_count = max(count.values());
        for (block_size, c) in count.items():
            if c == max_count:
                common_optimal_list.append(block_size);
        
        # add it to the common optimal db
        common_optimal = common_optimal_list[0];
        common_optimal_db[entry] = common_optimal;
        
        if len(common_optimal_list) > 1:
            print "Notice: more than one common optimal block size found for", entry, ", using", common_optimal;
    
    return common_optimal_db;

## Determine optimal block size tuning parameters
#
# \param save Set to False to disable the saving of ~/.hoomd_block_tuning
# \param only List of commands to limit the benchmarking to
#
# A number of parameters related to running the GPU code in HOOMD can be tuned for optimal performance.
# Unfortunately, the optimal values are impossible to predict and must be benchmarked. Additionally,
# the optimal values can vary due to different hardware and even compiler versions! HOOMD includes
# a balanced default set of tuning parameters benchmarked on various hardware configurations,
# all with the latest version of CUDA. 
#
# You might be able to boost the performance of your simulations over the default by a small amount
# if you run the tuning benchmark on your own machine. find_optimal_block_sizes() is the command
# that does this. In order to use it, run the following hoomd script:
#\code
#from hoomd_script import *
#tune.find_optimal_block_sizes()
#\endcode
#
# Be prepared to wait a while when running it. After it completes successfully, it will save the
# determined optimal tuning parameters in a file ~/.hoomd_block_tuning. This file will be 
# automatically read by any future invocations of HOOMD. 
#
# \note HOOMD ignores .hoomd_block_tuning files from older versions. You must rerun the tuning
# script after upgrading HOOMD. 
def find_optimal_block_sizes(save = True, only=None):
    util._disable_status_lines = True;

    # we cannot save if only is set
    if only:
        save = False;
    
    # list of force computes to tune
    fc_list = [ ('pair.table', 'pair_table_setup', 500),
                ('pair.lj', 'pair_lj_setup', 500),
                ('pair.slj', 'pair_slj_setup', 500),
                ('pair.yukawa', 'pair_yukawa_setup', 500),
                ('pair.cgcmm', 'pair_cgcmm_setup', 500),
                ('pair.gauss', 'pair_gauss_setup', 500),
                ('pair.morse', 'pair_morse_setup', 500),
                ('pair.dpd', 'pair_dpd_setup', 500),
                ('pair.dpd_conservative', 'pair_dpd_conservative_setup', 500),
                ('bond.harmonic', 'bond.harmonic', 10000),
                ('angle.harmonic', 'angle.harmonic', 3000),
                ('angle.cgcmm', 'angle.cgcmm', 2000),
                ('dihedral.harmonic', 'dihedral.harmonic', 1000),
                ('improper.harmonic', 'improper.harmonic', 1000),
                ('bond.fene', 'bond.fene', 2000)
                ];
    
    # setup the particle system to benchmark
    polymer = dict(bond_len=1.2, type=['A']*50, bond="linear", count=2000);
    N = len(polymer['type']) * polymer['count'];
    phi_p = 0.2;
    L = math.pow(math.pi * N / (6.0 * phi_p), 1.0/3.0);

    sysdef = init.create_random_polymers(box=hoomd.BoxDim(L), polymers=[polymer], separation=dict(A=0.35, B=0.35), seed=12)
    
    # need some angles, dihedrals, and impropers to benchmark
    angle_data = sysdef.sysdef.getAngleData();
    dihedral_data = sysdef.sysdef.getDihedralData();
    improper_data = sysdef.sysdef.getImproperData();
    num_particles = len(polymer['type']) * polymer['count'];
    
    for i in xrange(1,num_particles-3):
        angle_data.addAngle(hoomd.Angle(0, i, i+1, i+2));
    
    for i in xrange(1,num_particles-4):
        dihedral_data.addDihedral(hoomd.Dihedral(0, i, i+1, i+2, i+3));
        improper_data.addDihedral(hoomd.Dihedral(0, i, i+1, i+2, i+3));
    
    del angle_data
    del dihedral_data
    del improper_data
    del sysdef
    
    # run one time step to resort the particles for optimal memory access patterns
    hoomd_script.run(1);
    
    # list of optimal databases
    optimal_dbs = [];
    num_repeats = 4;
    for i in xrange(0,num_repeats):
        
        # initialize an empty database of optimal sizes
        optimal_db = {};
        
        # for each force compute
        for (fc_name,fc_init,n) in fc_list:
            if only and (not fc_name in only):
                continue

            print 'Benchmarking ', fc_name
            # create it and benchmark it
            fc = eval(fc_init + '()')
            optimal = _find_optimal_block_size_fc(fc, n)
            optimal_db[fc_name] = optimal;
            
            # clean up
            fc.disable()
            del fc
        
        # now, benchmark the neighbor list
        if (only is None) or (only == 'nlist'):
            print 'Benchmarking nlist'
            lj = pair_lj_setup();
            optimal = _find_optimal_block_size_nl(globals.neighbor_list, 100)
            optimal_db['nlist'] = optimal;
            del lj;
        
        # and the neighbor list filtering
        if (only is None) or (only == 'nlist.filter'):
            print 'Benchmarking nlist.filter'
            lj = pair_lj_setup();
            globals.neighbor_list.reset_exclusions(exclusions = ['bond', 'angle'])
            optimal = _find_optimal_block_size_nl_filter(globals.neighbor_list, 200)
            optimal_db['nlist.filter'] = optimal;
            del lj;
        
        # add it to the list
        optimal_dbs.append(optimal_db);
    
    # print out all the optimal block sizes
    print '*****************'
    print 'Optimal block sizes found: '
    for db in optimal_dbs:
        print db;
    
    # create a new db with the common optimal settings
    print "Chosing common optimal block sizes:"
    common_optimal_db = _choose_optimal_block_sizes(optimal_dbs);
    print common_optimal_db;
        
    print '*****************'
    print
    if save:
        _save_override_file(common_optimal_db);
    
    ## Currently not working for some reason.....
    # init.reset();
    util._disable_status_lines = False;

# functions for setting up potentials for benchmarking
def lj_table(r, rmin, rmax, epsilon, sigma):
    V = 4 * epsilon * ( (sigma / r)**12 - (sigma / r)**6);
    F = 4 * epsilon / r * ( 12 * (sigma / r)**12 - 6 * (sigma / r)**6);
    return (V, F)

## \internal
# \brief Setup pair.table for benchmarking
def pair_table_setup():
    table = pair.table(width=1000);
    table.pair_coeff.set('A', 'A', func=lj_table, rmin=0.8, rmax=3.0, coeff=dict(epsilon=1.0, sigma=1.0));
    
    # no valid run() occurs, so we need to manually update the nlist
    globals.neighbor_list.update_rcut();
    return table;

## \internal
# \brief Setup pair.lj for benchmarking
def pair_lj_setup():
    fc = pair.lj(r_cut=3.0);
    fc.pair_coeff.set('A', 'A', epsilon=1.0, sigma=1.0);
    
    # no valid run() occurs, so we need to manually update the nlist
    globals.neighbor_list.update_rcut();
    return fc;

## \internal
# \brief Setup pair.slj for benchmarking
def pair_slj_setup():
    fc = pair.slj(r_cut=3.0, d_max=1.0);
    fc.pair_coeff.set('A', 'A', epsilon=1.0, sigma=1.0);
    
    # no valid run() occurs, so we need to manually update the nlist
    globals.neighbor_list.update_rcut();
    return fc;
    
## \internal
# \brief Setup pair.yukawa for benchmarking
def pair_yukawa_setup():
    fc = pair.yukawa(r_cut=3.0);
    fc.pair_coeff.set('A', 'A', epsilon=1.0, kappa=1.0);
    
    # no valid run() occurs, so we need to manually update the nlist
    globals.neighbor_list.update_rcut();
    return fc;

## \internal
# \brief Setup pair.cgcmm for benchmarking
def pair_cgcmm_setup():
    fc = pair.cgcmm(r_cut=3.0);
    fc.pair_coeff.set('A', 'A', epsilon=1.0, sigma=1.0, alpha=1.0, exponents='LJ12-6');
    
    # no valid run() occurs, so we need to manually update the nlist
    globals.neighbor_list.update_rcut();
    return fc;

## \internal
# \brief Setup pair.cgcmm for benchmarking
def pair_gauss_setup():
    fc = pair.gauss(r_cut=3.0);
    fc.pair_coeff.set('A', 'A', epsilon=1.0, sigma=1.0);
    
    # no valid run() occurs, so we need to manually update the nlist
    globals.neighbor_list.update_rcut();
    return fc;

## \internal
# \brief Setup pair.morse for benchmarking
def pair_morse_setup():
    fc = pair.morse(r_cut=3.0);
    fc.pair_coeff.set('A', 'A', D0=1.0, alpha=3.0, r0=1.0);
    
    # no valid run() occurs, so we need to manually update the nlist
    globals.neighbor_list.update_rcut();
    return fc;

## \internal
# \brief Setup pair.dpd for benchmarking
def pair_dpd_setup():
    fc = pair.dpd(r_cut=3.0, T=1.0);
    fc.pair_coeff.set('A', 'A', A=40.0, gamma=4.5); 
    
    # no valid run() occurs, so we need to manually update the nlist
    globals.neighbor_list.update_rcut();
    return fc;    

## \internal
# \brief Setup pair.dpd_conservative for benchmarking
def pair_dpd_conservative_setup():
    fc = pair.dpd_conservative(r_cut=3.0);
    fc.pair_coeff.set('A', 'A', A=40);
    
    # no valid run() occurs, so we need to manually update the nlist
    globals.neighbor_list.update_rcut();
    return fc;
<|MERGE_RESOLUTION|>--- conflicted
+++ resolved
@@ -73,11 +73,7 @@
                                  'pair.cgcmm': 64, 'pair.table': 64, 'pair.slj': 128, 'pair.morse': 320, 'pair.dpd': 64,
                                  'pair.dpd_conservative': 320,
                                  'bond.harmonic': 320, 'bond.fene': 96, 'pair.yukawa': 64, 'angle.harmonic': 192,
-<<<<<<< HEAD
-                                 'pair.gauss': 320, 'nlist': 64}
-=======
                                  'pair.gauss': 320, 'nlist': 288, 'nlist.filter': 128}
->>>>>>> 8fc39d54
 
 # no longer independently tuning 1.0 devices, they are very old
 _default_block_size_db['1.0'] = _default_block_size_db['1.1'];
@@ -86,11 +82,7 @@
                                  'pair.cgcmm': 416, 'pair.table': 96, 'pair.slj': 352, 'pair.morse': 352, 'pair.dpd': 224,
                                  'pair.dpd_conservative': 352,
                                  'bond.harmonic': 352, 'bond.fene': 224, 'pair.yukawa': 352, 'angle.harmonic': 192,
-<<<<<<< HEAD
-                                 'pair.gauss': 352, 'nlist': 256}
-=======
                                  'pair.gauss': 352, 'nlist': 416, 'nlist.filter': 160}
->>>>>>> 8fc39d54
 # no 1.2 devices to tune on. Assume the same as 1.3
 _default_block_size_db['1.2'] = _default_block_size_db['1.3'];
 
