--- conflicted
+++ resolved
@@ -2085,8 +2085,6 @@
     return overlap_vector;
     }
 
-<<<<<<< HEAD
-=======
 /*! Calculate energy between all pairs of particles
  */
 template <class Shape>
@@ -2216,24 +2214,6 @@
   the overlap status of the ith and jth particle
  */
 template <class Shape>
-pybind11::list IntegratorHPMCMono<Shape>::PyMapOverlaps()
-    {
-    std::vector<bool> v = IntegratorHPMCMono<Shape>::mapOverlaps();
-    pybind11::list overlap_map;
-    // for( unsigned int i = 0; i < sizeof(v)/sizeof(v[0]); i++ )
-    for (auto i: v)
-        {
-        overlap_map.append(pybind11::cast<bool>(i));
-        }
-    return overlap_map;
-    }
->>>>>>> e5bf14e6
-
-/*! Function for returning a python list of all overlaps in a system by particle
-  tag. returns an unraveled form of an NxN matrix with true/false indicating
-  the overlap status of the ith and jth particle
- */
-template <class Shape>
 pybind11::list IntegratorHPMCMono<Shape>::PyMapEnergies()
     {
     std::vector<float> v = IntegratorHPMCMono<Shape>::mapEnergies();
@@ -3305,12 +3285,8 @@
           .def("getInteractionMatrix", &IntegratorHPMCMono<Shape>::getInteractionMatrixPy)
           .def("setExternalField", &IntegratorHPMCMono<Shape>::setExternalField)
           .def("setPatchEnergy", &IntegratorHPMCMono<Shape>::setPatchEnergy)
-<<<<<<< HEAD
           .def("mapOverlaps", &IntegratorHPMCMono<Shape>::mapOverlaps)
-=======
-          .def("mapOverlaps", &IntegratorHPMCMono<Shape>::PyMapOverlaps)
           .def("mapEnergies", &IntegratorHPMCMono<Shape>::PyMapEnergies)
->>>>>>> e5bf14e6
           .def("connectGSDStateSignal", &IntegratorHPMCMono<Shape>::connectGSDStateSignal)
           .def("connectGSDShapeSpec", &IntegratorHPMCMono<Shape>::connectGSDShapeSpec)
           .def("restoreStateGSD", &IntegratorHPMCMono<Shape>::restoreStateGSD)
