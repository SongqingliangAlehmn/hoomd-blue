--- conflicted
+++ resolved
@@ -1518,7 +1518,6 @@
 
     * *diameters* (**required**) - list of diameters of the spheres (distance units).
     * *centers* (**required**) - list of centers of constituent spheres in particle coordinates.
-<<<<<<< HEAD
     * *ignores* (**default: False for all spheres **) - list of flags to ignore overlaps of constituent particles for which *ignores[i] && ignores[j]* is True
     * *rigid* (**default: False**) - if True, **all** overlaps between two rigid unions are checked, independent of *ignores*
     * *ignore_statistics* (**default: False**) - set to True to disable ignore for statistics tracking.
