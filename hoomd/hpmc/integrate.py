--- conflicted
+++ resolved
@@ -324,8 +324,6 @@
 
     shape (particle type, dict): defines the shape of the object.
 
-<<<<<<< HEAD
-=======
         Keys:
             * *diameter* (float, **required**) - diameter of the sphere
               (distance units)
@@ -352,7 +350,6 @@
 
     deterministic (bool): make HPMC integration deterministic on the GPU
 
->>>>>>> 8842247d
     Examples::
 
         mc = hoomd.hpmc.integrate.Sphere(seed=415236, d=0.3, a=0.4)
