--- conflicted
+++ resolved
@@ -364,7 +364,7 @@
                             self.ensure_list([[1,0,0,0] for i in range(N)]),
                             self.ensure_list(overlap),
                             ignore_statistics,
-<<<<<<< HEAD
+                            capacity,
                             hoomd.context.current.system_definition.getParticleData().getExecConf());
 
 class convex_polyhedron_union_params(_param):
@@ -419,7 +419,4 @@
                             self.ensure_list(orientations),
                             self.ensure_list(overlap),
                             ignore_statistics,
-=======
-                            capacity,
->>>>>>> 542b0b3e
                             hoomd.context.current.system_definition.getParticleData().getExecConf());