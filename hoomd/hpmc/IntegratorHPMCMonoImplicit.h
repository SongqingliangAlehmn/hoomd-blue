// Copyright (c) 2009-2016 The Regents of the University of Michigan
// This file is part of the HOOMD-blue project, released under the BSD 3-Clause License.

#ifndef __HPMC_MONO_IMPLICIT__H__
#define __HPMC_MONO_IMPLICIT__H__

#include "IntegratorHPMCMono.h"
#include "hoomd/Autotuner.h"

#include <random>
#include <cfloat>

#ifdef _OPENMP
#include <omp.h>
#endif

/*! \file IntegratorHPMCMonoImplicit.h
    \brief Defines the template class for HPMC with implicit generated depletant solvent
    \note This header cannot be compiled by nvcc
*/

#ifdef NVCC
#error This header cannot be compiled by nvcc
#endif

#include <hoomd/extern/pybind/include/pybind11/pybind11.h>

namespace hpmc
{

//! Template class for HPMC update with implicit depletants
/*!
    Depletants are generated randomly on the fly according to the semi-grand canonical ensemble.

    The penetrable depletants model is simulated.

    \ingroup hpmc_integrators
*/
template< class Shape >
class IntegratorHPMCMonoImplicit : public IntegratorHPMCMono<Shape>
    {
    public:
        //! Construct the integrator
        IntegratorHPMCMonoImplicit(std::shared_ptr<SystemDefinition> sysdef,
                              unsigned int seed);
        //! Destructor
        virtual ~IntegratorHPMCMonoImplicit();

        //! Set the depletant density in the free volume
        void setDepletantDensity(Scalar n_R)
            {
            m_n_R = n_R;
            m_need_initialize_poisson = true;
            }

        //! Set the type of depletant particle
        void setDepletantType(unsigned int type)
            {
            m_type = type;
            }

        //! Number of depletant-reinsertions
        /*! \param n_trial Depletant reinsertions per overlapping depletant
         */
        void setNTrial(unsigned int n_trial)
            {
            m_n_trial = n_trial;
            }

        //! Return number of depletant re-insertions
        unsigned int getNTrial()
            {
            return m_n_trial;
            }

        //! Returns the depletant density
        Scalar getDepletantDensity()
            {
            return m_n_R;
            }

        //! Return the depletant type
        unsigned int getDepletantType()
            {
            return m_type;
            }

        //! Return the number of re-insertion trials
        unsigned int getNumTrials() const
            {
            return m_n_trial;
            }

        //! Reset statistics counters
        virtual void resetStats()
            {
            IntegratorHPMCMono<Shape>::resetStats();
            ArrayHandle<hpmc_implicit_counters_t> h_counters(m_implicit_count, access_location::host, access_mode::read);
            m_implicit_count_run_start = h_counters.data[0];
            }

        //! Print statistics about the hpmc steps taken
        virtual void printStats()
            {
            IntegratorHPMCMono<Shape>::printStats();

            hpmc_implicit_counters_t result = getImplicitCounters(1);

            double cur_time = double(this->m_clock.getTime()) / Scalar(1e9);

            this->m_exec_conf->msg->notice(2) << "-- Implicit depletants stats:" << "\n";
            this->m_exec_conf->msg->notice(2) << "Depletant insertions per second:          "
                << double(result.insert_count)/cur_time << "\n";
            this->m_exec_conf->msg->notice(2) << "Configurational bias attempts per second: "
                << double(result.reinsert_count)/cur_time << "\n";
            this->m_exec_conf->msg->notice(2) << "Fraction of depletants in free volume:    "
                << result.getFreeVolumeFraction() << "\n";
            this->m_exec_conf->msg->notice(2) << "Fraction of overlapping depletants:       "
                << result.getOverlapFraction()<< "\n";
            }

        //! Get the current counter values
        hpmc_implicit_counters_t getImplicitCounters(unsigned int mode=0);

        /* \returns a list of provided quantities
        */
        std::vector< std::string > getProvidedLogQuantities()
            {
            // start with the integrator provided quantities
            std::vector< std::string > result = IntegratorHPMCMono<Shape>::getProvidedLogQuantities();

            // then add ours
            result.push_back("hpmc_fugacity");
            result.push_back("hpmc_ntrial");
            result.push_back("hpmc_insert_count");
            result.push_back("hpmc_reinsert_count");
            result.push_back("hpmc_free_volume_fraction");
            result.push_back("hpmc_overlap_fraction");
            result.push_back("hpmc_configurational_bias_ratio");

            return result;
            }

        //! Get the value of a logged quantity
        virtual Scalar getLogValue(const std::string& quantity, unsigned int timestep);

        //! Method to scale the box
        virtual bool attemptBoxResize(unsigned int timestep, const BoxDim& new_box);

        //! Slot to be called when number of types changes
        void slotNumTypesChange();

    protected:
        Scalar m_n_R;                                            //!< Averge depletant number density in free volume
        unsigned int m_type;                                     //!< Type of depletant particle to generate

        GPUArray<hpmc_implicit_counters_t> m_implicit_count;     //!< Counter of active cell cluster moves
        hpmc_implicit_counters_t m_implicit_count_run_start;     //!< Counter of active cell cluster moves at run start
        hpmc_implicit_counters_t m_implicit_count_step_start;    //!< Counter of active cell cluster moves at run start

        std::vector<std::poisson_distribution<unsigned int> > m_poisson;   //!< Poisson distribution
        std::vector<Scalar> m_lambda;                            //!< Poisson distribution parameters per type
        Scalar m_d_dep;                                          //!< Depletant circumsphere diameter
        GPUArray<Scalar> m_d_min;                                //!< Minimum sphere from which test depletant is excluded
        GPUArray<Scalar> m_d_max;                                //!< Maximum sphere for test depletant insertion

        std::vector<Saru> m_rng_depletant;                       //!< RNGs for depletant insertion
        bool m_rng_initialized;                                  //!< True if RNGs have been initialized
        unsigned int m_n_trial;                                 //!< Number of trial re-insertions per depletant

        bool m_need_initialize_poisson;                             //!< Flag to tell if we need to initialize the poisson distribution

        //! Take one timestep forward
        virtual void update(unsigned int timestep);

        //! Initalize Poisson distribution parameters
        virtual void updatePoissonParameters();

        //! Initialize the Poisson distributions
        virtual void initializePoissonDistribution();

        //! Set the nominal width appropriate for depletion interaction
        virtual void updateCellWidth();

        //! Generate a random depletant position in a sphere around a particle
        template<class RNG>
        inline void generateDepletant(RNG& rng, vec3<Scalar> pos_sphere, Scalar delta, Scalar d_min,
            vec3<Scalar>& pos, quat<Scalar>& orientation, const typename Shape::param_type& params_depletants);

        /*! Generate a random depletant position in a region including the sphere around a particle,
            restricted so that it does not intersect another sphere
         */
        template<class RNG>
        inline void generateDepletantRestricted(RNG& rng, vec3<Scalar> pos_sphere, Scalar delta, Scalar delta_other,
            vec3<Scalar>& pos, quat<Scalar>& orientation, const typename Shape::param_type& params_depletants,
            vec3<Scalar> pos_sphere_other);

        //! Try inserting a depletant in a configuration such that it overlaps with the particle in the old (new) configuration
        inline bool insertDepletant(vec3<Scalar>& pos_depletant, const Shape& shape_depletant, unsigned int idx,
            typename Shape::param_type *params, unsigned int *h_overlaps, unsigned int typ_i, Scalar4 *h_postype, Scalar4 *h_orientation,
            vec3<Scalar>  pos_new, quat<Scalar>& orientation_new, const typename Shape::param_type& params_new,
            unsigned int &overlap_checks, unsigned int &overlap_err_count, bool &overlap_shape, bool new_config);
    };

/*! \param sysdef System definition
    \param cl Cell list
    \param seed Random number generator seed

    NOTE: only 3d supported at this time
    */

template< class Shape >
IntegratorHPMCMonoImplicit< Shape >::IntegratorHPMCMonoImplicit(std::shared_ptr<SystemDefinition> sysdef,
                                                                   unsigned int seed)
    : IntegratorHPMCMono<Shape>(sysdef, seed), m_n_R(0), m_type(0), m_d_dep(0.0), m_rng_initialized(false), m_n_trial(0),
      m_need_initialize_poisson(true)
    {
    this->m_exec_conf->msg->notice(5) << "Constructing IntegratorHPMCImplicit" << std::endl;

    GPUArray<hpmc_implicit_counters_t> implicit_count(1,this->m_exec_conf);
    m_implicit_count.swap(implicit_count);

    GPUArray<Scalar> d_min(this->m_pdata->getNTypes(), this->m_exec_conf);
    m_d_min.swap(d_min);

    GPUArray<Scalar> d_max(this->m_pdata->getNTypes(), this->m_exec_conf);
    m_d_max.swap(d_max);

    m_lambda.resize(this->m_pdata->getNTypes(),FLT_MAX);

    if (this->m_sysdef->getNDimensions() == 2)
        {
        throw std::runtime_error("2D runs not supported for this integrator.");
        }
    }

//! Destructor
template< class Shape >
IntegratorHPMCMonoImplicit< Shape >::~IntegratorHPMCMonoImplicit()
    {
    }

template <class Shape>
void IntegratorHPMCMonoImplicit<Shape>::slotNumTypesChange()
    {
    // call parent class method
    IntegratorHPMCMono<Shape>::slotNumTypesChange();

    m_lambda.resize(this->m_pdata->getNTypes(),FLT_MAX);

    GPUArray<Scalar> d_min(this->m_pdata->getNTypes(), this->m_exec_conf);
    m_d_min.swap(d_min);

    GPUArray<Scalar> d_max(this->m_pdata->getNTypes(), this->m_exec_conf);
    m_d_max.swap(d_max);

    m_need_initialize_poisson = true;
    }

template< class Shape >
void IntegratorHPMCMonoImplicit< Shape >::updatePoissonParameters()
    {
    // Depletant diameter
    quat<Scalar> o;
    Shape shape_depletant(o, this->m_params[this->m_type]);
    m_d_dep = shape_depletant.getCircumsphereDiameter();

    // access GPUArrays
    ArrayHandle<Scalar> h_d_min(m_d_min, access_location::host, access_mode::overwrite);
    ArrayHandle<Scalar> h_d_max(m_d_max, access_location::host, access_mode::overwrite);

    for (unsigned int i_type = 0; i_type < this->m_pdata->getNTypes(); ++i_type)
        {
        // test sphere diameter and volume
        Shape shape_i(quat<Scalar>(), this->m_params[i_type]);
        Scalar delta = shape_i.getCircumsphereDiameter()+m_d_dep;
        h_d_max.data[i_type] = delta;

        // volume of insertion sphere
        Scalar V = Scalar(M_PI/6.0)*delta*delta*delta;

        // Minimum diameter of colloid sphere in which depletant can be inserted without overlapping with other colloids
<<<<<<< HEAD
        Scalar d = std::max(Scalar(2.0)*shape_i.getInsphereRadius()-m_d_dep,0.0);
=======
//        Scalar d = std::max(Scalar(2.0)*shape_i.getInsphereRadius()-m_d_dep,0.0);
        Scalar d = Scalar(0.0);
>>>>>>> 0873080e

        h_d_min.data[i_type] = d;

        // subtract inner sphere from sampling volume
        V -= Scalar(M_PI/6.0)*d*d*d;

        // average number of depletants in volume
        m_lambda[i_type] = this->m_n_R*V;
        }
    }

template<class Shape>
void IntegratorHPMCMonoImplicit< Shape >::initializePoissonDistribution()
    {
    m_poisson.resize(this->m_pdata->getNTypes());

    for (unsigned int i_type = 0; i_type < this->m_pdata->getNTypes(); ++i_type)
        {
        // parameter for Poisson distribution
        Scalar lambda = m_lambda[i_type];
        if (lambda <= Scalar(0.0))
            {
            // guard against invalid parameters
            continue;
            }
        m_poisson[i_type] = std::poisson_distribution<unsigned int>(lambda);
        }
    }


template< class Shape >
void IntegratorHPMCMonoImplicit< Shape >::updateCellWidth()
    {
    this->m_nominal_width = this->getMaxDiameter();

    if (m_n_R > Scalar(0.0))
        {
        // add range of depletion interaction
        quat<Scalar> o;
        Shape tmp(o, this->m_params[m_type]);
        this->m_nominal_width += tmp.getCircumsphereDiameter();
        }

    this->m_exec_conf->msg->notice(5) << "IntegratorHPMCMonoImplicit: updating nominal width to " << this->m_nominal_width << std::endl;
    }

template< class Shape >
void IntegratorHPMCMonoImplicit< Shape >::update(unsigned int timestep)
    {
    this->m_exec_conf->msg->notice(10) << "HPMCMonoImplicit update: " << timestep << std::endl;
    IntegratorHPMC::update(timestep);

    // update poisson distributions
    if (m_need_initialize_poisson)
        {
        updatePoissonParameters();
        initializePoissonDistribution();
        m_need_initialize_poisson = false;
        }

    if (!m_rng_initialized)
        {
        unsigned int n_omp_threads = 1;

        #ifdef _OPENMP
        n_omp_threads = omp_get_max_threads();
        #endif

        // initialize a set of random number generators
        for (unsigned int i = 0; i < n_omp_threads; ++i)
            {
            m_rng_depletant.push_back(Saru(timestep,this->m_seed+this->m_exec_conf->getRank(), i));
            }
        m_rng_initialized = true;
        }

    // get needed vars
    ArrayHandle<hpmc_counters_t> h_counters(this->m_count_total, access_location::host, access_mode::readwrite);
    hpmc_counters_t& counters = h_counters.data[0];

    ArrayHandle<hpmc_implicit_counters_t> h_implicit_counters(m_implicit_count, access_location::host, access_mode::readwrite);
    hpmc_implicit_counters_t& implicit_counters = h_implicit_counters.data[0];

    m_implicit_count_step_start = implicit_counters;

    const BoxDim& box = this->m_pdata->getBox();
    unsigned int ndim = this->m_sysdef->getNDimensions();

    #ifdef ENABLE_MPI
    // compute the width of the active region
    Scalar3 npd = box.getNearestPlaneDistance();
    Scalar3 ghost_fraction = this->m_nominal_width / npd;
    #endif

    // Shuffle the order of particles for this step
    this->m_update_order.resize(this->m_pdata->getN());
    this->m_update_order.shuffle(timestep);

    // update the AABB Tree
    this->buildAABBTree();
    // limit m_d entries so that particles cannot possibly wander more than one box image in one time step
    this->limitMoveDistances();
    // update the image list
    this->updateImageList();

    // combine the three seeds
    std::vector<unsigned int> seed_seq(3);
    seed_seq[0] = this->m_seed;
    seed_seq[1] = timestep;
    seed_seq[2] = this->m_exec_conf->getRank();
    std::seed_seq seed(seed_seq.begin(), seed_seq.end());

    // RNG for poisson distribution
    std::mt19937 rng_poisson(seed);

    if (this->m_prof) this->m_prof->push(this->m_exec_conf, "HPMC implicit");

    // access depletant insertion sphere dimensions
    ArrayHandle<Scalar> h_d_min(m_d_min, access_location::host, access_mode::read);
    ArrayHandle<Scalar> h_d_max(m_d_max, access_location::host, access_mode::read);

    // loop over local particles nselect times
    for (unsigned int i_nselect = 0; i_nselect < this->m_nselect; i_nselect++)
        {
        // access particle data and system box
        ArrayHandle<Scalar4> h_postype(this->m_pdata->getPositions(), access_location::host, access_mode::readwrite);
        ArrayHandle<Scalar4> h_orientation(this->m_pdata->getOrientationArray(), access_location::host, access_mode::readwrite);

        // access interaction matrix
        ArrayHandle<unsigned int> h_overlaps(this->m_overlaps, access_location::host, access_mode::read);

        //access move sizes
        ArrayHandle<Scalar> h_d(this->m_d, access_location::host, access_mode::read);
        ArrayHandle<Scalar> h_a(this->m_a, access_location::host, access_mode::read);

        // loop through N particles in a shuffled order
        for (unsigned int cur_particle = 0; cur_particle < this->m_pdata->getN(); cur_particle++)
            {
            unsigned int i = this->m_update_order[cur_particle];

            // read in the current position and orientation
            Scalar4 postype_i = h_postype.data[i];
            Scalar4 orientation_i = h_orientation.data[i];
            vec3<Scalar> pos_i = vec3<Scalar>(postype_i);

            #ifdef ENABLE_MPI
            if (this->m_comm)
                {
                // only move particle if active
                if (!isActive(make_scalar3(postype_i.x, postype_i.y, postype_i.z), box, ghost_fraction))
                    continue;
                }
            #endif

            // make a trial move for i
            Saru rng_i(i, this->m_seed + this->m_exec_conf->getRank()*this->m_nselect + i_nselect, timestep);
            int typ_i = __scalar_as_int(postype_i.w);
            Shape shape_i(quat<Scalar>(orientation_i), this->m_params[typ_i]);
            unsigned int move_type_select = rng_i.u32() & 0xffff;
            bool move_type_translate = !shape_i.hasOrientation() || (move_type_select < this->m_move_ratio);

            if (move_type_translate)
                {
                move_translate(pos_i, rng_i, h_d.data[typ_i], ndim);

                #ifdef ENABLE_MPI
                if (this->m_comm)
                    {
                    // check if particle has moved into the ghost layer, and skip if it is
                    if (!isActive(vec_to_scalar3(pos_i), box, ghost_fraction))
                        continue;
                    }
                #endif
                }
            else
                {
                move_rotate(shape_i.orientation, rng_i, h_a.data[typ_i], ndim);
                }

            // check for overlaps with neighboring particle's positions
            bool overlap=false;
            detail::AABB aabb_i_local = shape_i.getAABB(vec3<Scalar>(0,0,0));

            // All image boxes (including the primary)
            const unsigned int n_images = this->m_image_list.size();
            for (unsigned int cur_image = 0; cur_image < n_images; cur_image++)
                {
                vec3<Scalar> pos_i_image = pos_i + this->m_image_list[cur_image];
                detail::AABB aabb = aabb_i_local;
                aabb.translate(pos_i_image);

                // stackless search
                for (unsigned int cur_node_idx = 0; cur_node_idx < this->m_aabb_tree.getNumNodes(); cur_node_idx++)
                    {
                    if (detail::overlap(this->m_aabb_tree.getNodeAABB(cur_node_idx), aabb))
                        {
                        if (this->m_aabb_tree.isNodeLeaf(cur_node_idx))
                            {
                            for (unsigned int cur_p = 0; cur_p < this->m_aabb_tree.getNodeNumParticles(cur_node_idx); cur_p++)
                                {
                                // read in its position and orientation
                                unsigned int j = this->m_aabb_tree.getNodeParticle(cur_node_idx, cur_p);

                                Scalar4 postype_j;
                                Scalar4 orientation_j;

                                // handle j==i situations
                                if ( j != i )
                                    {
                                    // load the position and orientation of the j particle
                                    postype_j = h_postype.data[j];
                                    orientation_j = h_orientation.data[j];
                                    }
                                else
                                    {
                                    if (cur_image == 0)
                                        {
                                        // in the first image, skip i == j
                                        continue;
                                        }
                                    else
                                        {
                                        // If this is particle i and we are in an outside image, use the translated position and orientation
                                        postype_j = make_scalar4(pos_i.x, pos_i.y, pos_i.z, postype_i.w);
                                        orientation_j = quat_to_scalar4(shape_i.orientation);
                                        }
                                    }

                                // put particles in coordinate system of particle i
                                vec3<Scalar> r_ij = vec3<Scalar>(postype_j) - pos_i_image;

                                unsigned int typ_j = __scalar_as_int(postype_j.w);
                                Shape shape_j(quat<Scalar>(orientation_j), this->m_params[typ_j]);

                                counters.overlap_checks++;

                                // check circumsphere overlap
                                OverlapReal rsq = dot(r_ij,r_ij);
                                OverlapReal DaDb = shape_i.getCircumsphereDiameter() + shape_j.getCircumsphereDiameter();
                                bool circumsphere_overlap = (rsq*OverlapReal(4.0) <= DaDb * DaDb);

                                if (h_overlaps.data[this->m_overlap_idx(typ_i,typ_j)]
                                    && circumsphere_overlap
                                    && test_overlap(r_ij, shape_i, shape_j, counters.overlap_err_count))
                                    {
                                    overlap = true;
                                    break;
                                    }
                                }
                            }
                        }
                    else
                        {
                        // skip ahead
                        cur_node_idx += this->m_aabb_tree.getNodeSkip(cur_node_idx);
                        }

                    if (overlap)
                        break;
                    }  // end loop over AABB nodes

                if (overlap)
                    break;

                } // end loop over images

            // whether the move is accepted
            bool accept = !overlap;

            if (!overlap)
                {
                // log of acceptance probability
                Scalar lnb(0.0);
                unsigned int zero = 0;

                // The trial move is valid. Now generate random depletant particles in a sphere
                // of radius (d_max+d_depletant+move size)/2.0 around the original particle position

                // draw number from Poisson distribution
                unsigned int n = 0;
                if (m_lambda[typ_i] > Scalar(0.0))
                    {
                    n = m_poisson[typ_i](rng_poisson);
                    }

                unsigned int n_overlap_checks = 0;
                unsigned int overlap_err_count = 0;
                unsigned int insert_count = 0;
                unsigned int reinsert_count = 0;
                unsigned int free_volume_count = 0;
                unsigned int overlap_count = 0;

                volatile bool flag=false;

                #pragma omp parallel for reduction(+ : lnb, n_overlap_checks, overlap_err_count, insert_count, reinsert_count, free_volume_count, overlap_count) reduction(max: zero) shared(flag) if (n>0) schedule(dynamic)
                for (unsigned int k = 0; k < n; ++k)
                    {
                    if (flag)
                        {
                        #ifndef _OPENMP
                        break;
                        #else
                        continue;
                        #endif
                        }
                    insert_count++;

                    // generate a random depletant coordinate and orientation in the sphere around the new position
                    vec3<Scalar> pos_test;
                    quat<Scalar> orientation_test;

                    #ifdef _OPENMP
                    unsigned int thread_idx = omp_get_thread_num();
                    #else
                    unsigned int thread_idx = 0;
                    #endif

                    generateDepletant(m_rng_depletant[thread_idx], pos_i, h_d_max.data[typ_i], h_d_min.data[typ_i], pos_test,
                        orientation_test, this->m_params[m_type]);
                    Shape shape_test(orientation_test, this->m_params[m_type]);

                    detail::AABB aabb_test_local = shape_test.getAABB(vec3<Scalar>(0,0,0));

                    bool overlap_depletant = false;

                    // Check if the new configuration of particle i generates an overlap
                    for (unsigned int cur_image = 0; cur_image < n_images; cur_image++)
                        {
                        vec3<Scalar> pos_test_image = pos_test + this->m_image_list[cur_image];
                        detail::AABB aabb = aabb_test_local;
                        aabb.translate(pos_test_image);

                        vec3<Scalar> r_ij = pos_i - pos_test_image;

                        n_overlap_checks++;

                        // check circumsphere overlap
                        OverlapReal rsq = dot(r_ij,r_ij);
                        OverlapReal DaDb = shape_test.getCircumsphereDiameter() + shape_i.getCircumsphereDiameter();
                        bool circumsphere_overlap = (rsq*OverlapReal(4.0) <= DaDb * DaDb);

                        if (h_overlaps.data[this->m_overlap_idx(m_type, typ_i)]
                            && circumsphere_overlap
                            && test_overlap(r_ij, shape_test, shape_i, overlap_err_count))
                            {
                            overlap_depletant = true;
                            overlap_count++;
                            break;
                            }
                        }

                    if (overlap_depletant)
                        {
                        // check against overlap with old position
                        bool overlap_old = false;

                        // Check if the old configuration of particle i generates an overlap
                        for (unsigned int cur_image = 0; cur_image < n_images; cur_image++)
                            {
                            vec3<Scalar> pos_test_image = pos_test + this->m_image_list[cur_image];
                            vec3<Scalar> r_ij = vec3<Scalar>(h_postype.data[i]) - pos_test_image;

                            n_overlap_checks++;

                            // check circumsphere overlap
                            Shape shape_i_old(quat<Scalar>(h_orientation.data[i]), this->m_params[typ_i]);
                            OverlapReal rsq = dot(r_ij,r_ij);
                            OverlapReal DaDb = shape_test.getCircumsphereDiameter() + shape_i_old.getCircumsphereDiameter();
                            bool circumsphere_overlap = (rsq*OverlapReal(4.0) <= DaDb * DaDb);

                            if (h_overlaps.data[this->m_overlap_idx(m_type, typ_i)]
                                && circumsphere_overlap
                                && test_overlap(r_ij, shape_test, shape_i_old, overlap_err_count))
                                {
                                overlap_old = true;
                                break;
                                }
                            }

                        if (!overlap_old)
                            {
                            // All image boxes (including the primary)
                            const unsigned int n_images = this->m_image_list.size();
                            for (unsigned int cur_image = 0; cur_image < n_images; cur_image++)
                                {
                                vec3<Scalar> pos_test_image = pos_test + this->m_image_list[cur_image];
                                detail::AABB aabb = aabb_test_local;
                                aabb.translate(pos_test_image);

                                // stackless search
                                for (unsigned int cur_node_idx = 0; cur_node_idx < this->m_aabb_tree.getNumNodes(); cur_node_idx++)
                                    {
                                    if (detail::overlap(this->m_aabb_tree.getNodeAABB(cur_node_idx), aabb))
                                        {
                                        if (this->m_aabb_tree.isNodeLeaf(cur_node_idx))
                                            {
                                            for (unsigned int cur_p = 0; cur_p < this->m_aabb_tree.getNodeNumParticles(cur_node_idx); cur_p++)
                                                {
                                                // read in its position and orientation
                                                unsigned int j = this->m_aabb_tree.getNodeParticle(cur_node_idx, cur_p);

                                                // we checked ptl i first
                                                if (i == j) continue;

                                                Scalar4 postype_j;
                                                Scalar4 orientation_j;

                                                // load the old position and orientation of the j particle
                                                postype_j = h_postype.data[j];
                                                orientation_j = h_orientation.data[j];

                                                // put particles in coordinate system of particle i
                                                vec3<Scalar> r_ij = vec3<Scalar>(postype_j) - pos_test_image;

                                                unsigned int typ_j = __scalar_as_int(postype_j.w);
                                                Shape shape_j(quat<Scalar>(orientation_j), this->m_params[typ_j]);

                                                n_overlap_checks++;

                                                // check circumsphere overlap
                                                OverlapReal rsq = dot(r_ij,r_ij);
                                                OverlapReal DaDb = shape_test.getCircumsphereDiameter() + shape_j.getCircumsphereDiameter();
                                                bool circumsphere_overlap = (rsq*OverlapReal(4.0) <= DaDb * DaDb);

                                                if (h_overlaps.data[this->m_overlap_idx(m_type,typ_j)]
                                                    && circumsphere_overlap
                                                    && test_overlap(r_ij, shape_test, shape_j, overlap_err_count))
                                                    {
                                                    // depletant is ignored for any overlap in the old configuration
                                                    overlap_old = true;
                                                    break;
                                                    }
                                                }
                                            }
                                        }
                                    else
                                        {
                                        // skip ahead
                                        cur_node_idx += this->m_aabb_tree.getNodeSkip(cur_node_idx);
                                        }

                                    if (overlap_old)
                                        break;
                                    }  // end loop over AABB nodes

                                if (overlap_old)
                                    break;
                                } // end loop over images
                            }

                        if (!overlap_old)
                            {
                            free_volume_count++;
                            }
                        else
                            {
                            // the depletant overlap doesn't count since it was already overlapping
                            // in the old configuration
                            overlap_depletant = false;
                            }
                        }

                    if (overlap_depletant && !m_n_trial)
                        {
                        zero = 1;
                        // break out of loop
                        flag = true;
                        }
                    else if (overlap_depletant && m_n_trial)
                        {
                        const typename Shape::param_type& params_depletant = this->m_params[m_type];

                        // Number of successful depletant insertions in new configuration
                        unsigned int n_success_new = 0;

                        // Number of allowed insertion trials (those which overlap with colloid at old position)
                        unsigned int n_overlap_shape_new = 0;

                        // diameter (around origin) in which we are guaruanteed to intersect with the shape
                        Scalar delta_insphere = Scalar(2.0)*shape_i.getInsphereRadius();

                        // same for old reverse move. Because we have already sampled one successful insertion
                        // that overlaps with the colloid at the new position, we increment by one (super-detailed
                        // balance)
                        unsigned int n_success_old = 1;
                        unsigned int n_overlap_shape_old = 1;

                        Scalar4& postype_i_old = h_postype.data[i];
                        vec3<Scalar> pos_i_old(postype_i_old);
                        quat<Scalar> orientation_i_old(h_orientation.data[i]);

                        for (unsigned int l = 0; l < m_n_trial; ++l)
                            {
                            // generate a random depletant position and orientation
                            // in both the old and the new configuration of the colloid particle
                            vec3<Scalar> pos_depletant_old, pos_depletant_new;
                            quat<Scalar> orientation_depletant_old, orientation_depletant_new;

                            // try moving the overlapping depletant in the excluded volume
                            // such that it overlaps with the particle at the old position
                            generateDepletantRestricted(m_rng_depletant[thread_idx], pos_i_old, h_d_max.data[typ_i], delta_insphere,
                                pos_depletant_new, orientation_depletant_new, params_depletant, pos_i);

                            reinsert_count++;

                            Shape shape_depletant_new(orientation_depletant_new, params_depletant);
                            const typename Shape::param_type& params_i = this->m_params[__scalar_as_int(postype_i_old.w)];

                            bool overlap_shape = false;
                            if (insertDepletant(pos_depletant_new, shape_depletant_new, i, this->m_params.data(), h_overlaps.data, typ_i,
                                h_postype.data, h_orientation.data, pos_i, shape_i.orientation, params_i,
                                n_overlap_checks, overlap_err_count, overlap_shape, false))
                                {
                                n_success_new++;
                                }

                            if (overlap_shape)
                                {
                                // depletant overlaps with colloid at old position
                                n_overlap_shape_new++;
                                }

                            if (l >= 1)
                                {
                                // as above, in excluded volume sphere at new position
                                generateDepletantRestricted(m_rng_depletant[thread_idx], pos_i, h_d_max.data[typ_i], delta_insphere,
                                    pos_depletant_old, orientation_depletant_old, params_depletant, pos_i_old);
                                Shape shape_depletant_old(orientation_depletant_old, params_depletant);
                                if (insertDepletant(pos_depletant_old, shape_depletant_old, i, this->m_params.data(), h_overlaps.data, typ_i,
                                    h_postype.data, h_orientation.data, pos_i, shape_i.orientation, params_i,
                                    n_overlap_checks, overlap_err_count, overlap_shape, true))
                                    {
                                    n_success_old++;
                                    }

                                if (overlap_shape)
                                    {
                                    // depletant overlaps with colloid at new position
                                    n_overlap_shape_old++;
                                    }
                                reinsert_count++;
                                }

                            n_overlap_checks += counters.overlap_checks;
                            overlap_err_count += counters.overlap_err_count;
                            } // end loop over re-insertion attempts

                        if (n_success_new != 0)
                            {
                            lnb += log((Scalar)n_success_new/(Scalar)n_overlap_shape_new);
                            lnb -= log((Scalar)n_success_old/(Scalar)n_overlap_shape_old);
                            }
                        else
                            {
                            zero = 1;
                            // break out of loop
                            flag = true;
                            }
                        } // end if depletant overlap

                    } // end loop over depletants

                // increment counters
                counters.overlap_checks += n_overlap_checks;
                counters.overlap_err_count += overlap_err_count;
                implicit_counters.insert_count += insert_count;
                implicit_counters.free_volume_count += free_volume_count;
                implicit_counters.overlap_count += overlap_count;
                implicit_counters.reinsert_count += reinsert_count;

                // apply acceptance criterium
                if (!zero)
                    {
                    accept = rng_i.f() < exp(lnb);
                    }
                else
                    {
                    accept = false;
                    }
                } // end depletant placement

            // if the move is accepted
            if (accept)
                {
                // increment accept counter and assign new position
                if (!shape_i.ignoreStatistics())
                  {
                  if (move_type_translate)
                      counters.translate_accept_count++;
                  else
                      counters.rotate_accept_count++;
                  }
                // update the position of the particle in the tree for future updates
                detail::AABB aabb = aabb_i_local;
                aabb.translate(pos_i);
                this->m_aabb_tree.update(i, aabb);

                // update position of particle
                h_postype.data[i] = make_scalar4(pos_i.x,pos_i.y,pos_i.z,postype_i.w);

                if (shape_i.hasOrientation())
                    {
                    h_orientation.data[i] = quat_to_scalar4(shape_i.orientation);
                    }
                }
             else
                {
                if (!shape_i.ignoreStatistics())
                    {
                    // increment reject counter
                    if (move_type_translate)
                        counters.translate_reject_count++;
                    else
                        counters.rotate_reject_count++;
                    }
                }
            } // end loop over all particles
        } // end loop over nselect

        {
        ArrayHandle<Scalar4> h_postype(this->m_pdata->getPositions(), access_location::host, access_mode::readwrite);
        ArrayHandle<int3> h_image(this->m_pdata->getImages(), access_location::host, access_mode::readwrite);

        // wrap particles back into box
        for (unsigned int i = 0; i < this->m_pdata->getN(); i++)
            {
            box.wrap(h_postype.data[i], h_image.data[i]);
            }
        }

    // perform the grid shift
    #ifdef ENABLE_MPI
    if (this->m_comm)
        {
        ArrayHandle<Scalar4> h_postype(this->m_pdata->getPositions(), access_location::host, access_mode::readwrite);
        ArrayHandle<int3> h_image(this->m_pdata->getImages(), access_location::host, access_mode::readwrite);

        // precalculate the grid shift
        Saru rng(timestep, this->m_seed, 0xf4a3210e);
        Scalar3 shift = make_scalar3(0,0,0);
        shift.x = rng.s(-this->m_nominal_width/Scalar(2.0),this->m_nominal_width/Scalar(2.0));
        shift.y = rng.s(-this->m_nominal_width/Scalar(2.0),this->m_nominal_width/Scalar(2.0));
        if (this->m_sysdef->getNDimensions() == 3)
            {
            shift.z = rng.s(-this->m_nominal_width/Scalar(2.0),this->m_nominal_width/Scalar(2.0));
            }
        for (unsigned int i = 0; i < this->m_pdata->getN(); i++)
            {
            // read in the current position and orientation
            Scalar4 postype_i = h_postype.data[i];
            vec3<Scalar> r_i = vec3<Scalar>(postype_i); // translation from local to global coordinates
            r_i += vec3<Scalar>(shift);
            h_postype.data[i] = vec_to_scalar4(r_i, postype_i.w);
            box.wrap(h_postype.data[i], h_image.data[i]);
            }
        this->m_pdata->translateOrigin(shift);
        }
    #endif

    if (this->m_prof) this->m_prof->pop(this->m_exec_conf);

    // migrate and exchange particles
    this->communicate(true);

    // all particle have been moved, the aabb tree is now invalid
    this->m_aabb_tree_invalid = true;
    }

/* \param rng The random number generator
 * \param pos_sphere Center of sphere
 * \param delta diameter of sphere
 * \param d_min Diameter of smaller sphere excluding depletant
 * \param pos Position of depletant (return value)
 * \param orientation ion of depletant (return value)
 * \param params_depletant Depletant parameters
 */
template<class Shape>
template<class RNG>
inline void IntegratorHPMCMonoImplicit<Shape>::generateDepletant(RNG& rng, vec3<Scalar> pos_sphere, Scalar delta,
    Scalar d_min, vec3<Scalar>& pos, quat<Scalar>& orientation, const typename Shape::param_type& params_depletant)
    {
    // draw a random vector in the excluded volume sphere of the colloid
    Scalar theta = rng.template s<Scalar>(Scalar(0.0),Scalar(2.0*M_PI));
    Scalar z = rng.template s<Scalar>(Scalar(-1.0),Scalar(1.0));

    // random normalized vector
    vec3<Scalar> n(fast::sqrt(Scalar(1.0)-z*z)*fast::cos(theta),fast::sqrt(Scalar(1.0)-z*z)*fast::sin(theta),z);

    // draw random radial coordinate in test sphere
    Scalar r3 = rng.template s<Scalar>(fast::pow(d_min/delta,Scalar(3.0)),Scalar(1.0));
    Scalar r = Scalar(0.5)*delta*fast::pow(r3,Scalar(1.0/3.0));

    // test depletant position
    vec3<Scalar> pos_depletant = pos_sphere+r*n;

    Shape shape_depletant(quat<Scalar>(), params_depletant);
    if (shape_depletant.hasOrientation())
        {
        orientation = generateRandomOrientation(rng);
        }
    pos = pos_depletant;
    }

/* \param rng The random number generator
 * \param pos_sphere Center of sphere
 * \param delta diameter of sphere
 * \param delta_other diameter of other sphere
 * \param pos Position of depletant (return value)
 * \param orientation ion of depletant (return value)
 * \param params_depletant Depletant parameters
 * \params pos_sphere_other Center of other sphere
 */
template<class Shape>
template<class RNG>
inline void IntegratorHPMCMonoImplicit<Shape>::generateDepletantRestricted(RNG& rng, vec3<Scalar> pos_sphere, Scalar delta,
    Scalar delta_other, vec3<Scalar>& pos, quat<Scalar>& orientation, const typename Shape::param_type& params_depletant,
    vec3<Scalar> pos_sphere_other)
    {
    vec3<Scalar> r_ij = pos_sphere - pos_sphere_other;
    Scalar d = fast::sqrt(dot(r_ij,r_ij));

    Scalar rmin(0.0);
    Scalar rmax = Scalar(0.5)*delta;

    Scalar ctheta_min(-1.0);
    bool do_rotate = false;
    if (d > Scalar(0.0) && delta_other > Scalar(0.0))
        {
        // draw a random direction in the bounded sphereical shell
        Scalar ctheta = (delta_other*delta_other+Scalar(4.0)*d*d-delta*delta)/(Scalar(4.0)*delta_other*d);
        if (ctheta >= Scalar(-1.0) && ctheta < Scalar(1.0))
            {
            // true intersection, we can restrict angular sampling
            ctheta_min = ctheta;
            }

        // is there an intersection?
        if (Scalar(2.0)*d < delta+delta_other)
            {
            // sample in shell around smaller sphere
            rmin = delta_other/Scalar(2.0);
            rmax = d+delta/Scalar(2.0);
            do_rotate = true;
            }
        }

    // draw random radial coordinate in a spherical shell
    Scalar r3 = rng.template s<Scalar>(fast::pow(rmin/rmax,Scalar(3.0)),Scalar(1.0));
    Scalar r = rmax*fast::pow(r3,Scalar(1.0/3.0));

    // random direction in spherical shell
    Scalar z = rng.s(ctheta_min,Scalar(1.0));
    Scalar phi = Scalar(2.0*M_PI)*rng.template s<Scalar>();
    vec3<Scalar> n;
    if (do_rotate)
        {
        vec3<Scalar> u(r_ij/d);

        // normal vector
        vec3<Scalar> v(cross(u,vec3<Scalar>(0,0,1)));
        if (dot(v,v) < EPSILON)
            {
            v = cross(u,vec3<Scalar>(0,1,0));
            }
        v *= fast::rsqrt(dot(v,v));

        quat<Scalar> q(quat<Scalar>::fromAxisAngle(u,phi));
        n = z*u+(fast::sqrt(Scalar(1.0)-z*z))*rotate(q,v);
        }
    else
        {
        n = vec3<Scalar>(fast::sqrt(Scalar(1.0)-z*z)*fast::cos(phi),fast::sqrt(Scalar(1.0)-z*z)*fast::sin(phi),z);
        }

    // test depletant position
    pos = r*n;

    if (do_rotate)
        {
        // insert such that it potentially intersects the sphere, but not the other one
        pos += pos_sphere_other;
        }
    else
        {
        // insert in sphere
        pos += pos_sphere;
        }

    Shape shape_depletant(quat<Scalar>(), params_depletant);
    if (shape_depletant.hasOrientation())
        {
        orientation = generateRandomOrientation(rng);
        }
    }


/*! \param pos_depletant Depletant position
 * \param shape_depletant Depletant shape
 * \param idx Index of updated particle
 * \param h_overlaps Interaction matrix
 * \param typ_i type of updated particle
 * \param h_orientation ion array
 * \param pos_new New position of updated particle
 * \param orientation_new New orientation of updated particle
 * \param params_new New shape parameters of updated particle
 * \param counters HPMC overlap counters
 */
template<class Shape>
inline bool IntegratorHPMCMonoImplicit<Shape>::insertDepletant(vec3<Scalar>& pos_depletant,
    const Shape& shape_depletant, unsigned int idx, typename Shape::param_type *params, unsigned int *h_overlaps,
    unsigned int typ_i, Scalar4 *h_postype, Scalar4 *h_orientation, vec3<Scalar>  pos_new, quat<Scalar>& orientation_new,
    const typename Shape::param_type& params_new, unsigned int &n_overlap_checks,
    unsigned int &overlap_err_count, bool& overlap_shape, bool new_config)
    {
    overlap_shape=false;

    detail::AABB aabb_depletant_local = shape_depletant.getAABB(vec3<Scalar>(0,0,0));

    // now check if depletant overlaps with moved particle in the old configuration
    Shape shape_i(quat<Scalar>(), params_new);
    if (shape_i.hasOrientation())
        {
        if (! new_config)
            {
            // load old orientation
            Scalar4 orientation_i = h_orientation[idx];
            shape_i.orientation = quat<Scalar>(orientation_i);
            }
        else
            {
            shape_i.orientation = orientation_new;
            }
        }

    vec3<Scalar> pos_i;

    if (!new_config)
        {
        // load old position
        pos_i = vec3<Scalar>(h_postype[idx]);
        }
    else
        {
        pos_i = pos_new;
        }

    // only need to consider the (0,0,0) image
    detail::AABB aabb = aabb_depletant_local;
    aabb.translate(pos_depletant);

    // put particles in coordinate system of depletant
    vec3<Scalar> r_ij = pos_i - pos_depletant;

    n_overlap_checks++;

    // test circumsphere overlap
    OverlapReal rsq = dot(r_ij,r_ij);
    OverlapReal DaDb = shape_depletant.getCircumsphereDiameter() + shape_i.getCircumsphereDiameter();
    bool circumsphere_overlap = (rsq*OverlapReal(4.0) <= DaDb * DaDb);

    if (h_overlaps[this->m_overlap_idx(typ_i, m_type)]
        && circumsphere_overlap && test_overlap(r_ij, shape_depletant, shape_i, overlap_err_count))
        {
        overlap_shape = true;
        }

    // same, but for reverse move
    if (shape_i.hasOrientation())
        {
        if (new_config)
            {
            // load old orientation
            Scalar4 orientation_i = h_orientation[idx];
            shape_i.orientation = quat<Scalar>(orientation_i);
            }
        else
            {
            shape_i.orientation = orientation_new;
            }
        }

    if (new_config)
        {
        // load old position
        pos_i = vec3<Scalar>(h_postype[idx]);
        }
    else
        {
        pos_i = pos_new;
        }

    // only need to consider the (0,0,0) image
    aabb = aabb_depletant_local;
    aabb.translate(pos_depletant);

    // put particles in coordinate system of depletant
    r_ij = pos_i - pos_depletant;

    n_overlap_checks++;

    // test circumsphere overlap
    rsq = dot(r_ij,r_ij);
    DaDb = shape_depletant.getCircumsphereDiameter() + shape_i.getCircumsphereDiameter();
    circumsphere_overlap = (rsq*OverlapReal(4.0) <= DaDb * DaDb);

    // check for overlaps with neighboring particle's positions
    bool overlap=false;

    if (h_overlaps[this->m_overlap_idx(m_type, typ_i)]
        && circumsphere_overlap && test_overlap(r_ij, shape_depletant, shape_i, overlap_err_count))
        {
        // if we are already overlapping in the other configuration, this doesn't count as an insertion
        overlap = true;
        }

    if (!overlap && overlap_shape)
        {
        // All image boxes (including the primary)
        const unsigned int n_images = this->m_image_list.size();
        for (unsigned int cur_image = 0; cur_image < n_images; cur_image++)
            {
            vec3<Scalar> pos_depletant_image = pos_depletant + this->m_image_list[cur_image];
            detail::AABB aabb = aabb_depletant_local;
            aabb.translate(pos_depletant_image);

            // stackless search
            for (unsigned int cur_node_idx = 0; cur_node_idx < this->m_aabb_tree.getNumNodes(); cur_node_idx++)
                {
                if (detail::overlap(this->m_aabb_tree.getNodeAABB(cur_node_idx), aabb))
                    {
                    if (this->m_aabb_tree.isNodeLeaf(cur_node_idx))
                        {
                        for (unsigned int cur_p = 0; cur_p < this->m_aabb_tree.getNodeNumParticles(cur_node_idx); cur_p++)
                            {
                            // read in its position and orientation
                            unsigned int j = this->m_aabb_tree.getNodeParticle(cur_node_idx, cur_p);


                            // load the position and orientation of the j particle
                            Scalar4 postype_j = h_postype[j];
                            vec3<Scalar> pos_j(postype_j);
                            Scalar4 orientation_j = h_orientation[j];
                            unsigned int type = __scalar_as_int(postype_j.w);
                            Shape shape_j(quat<Scalar>(orientation_j), params[type]);

                            if (j == idx)
                                {
                                // we have already exclued overlap with the moved particle above
                                continue;
                                }

                            // put particles in coordinate system of depletant
                            vec3<Scalar> r_ij = pos_j - pos_depletant_image;

                            n_overlap_checks++;

                            // check circumsphere overlap
                            OverlapReal rsq = dot(r_ij,r_ij);
                            OverlapReal DaDb = shape_depletant.getCircumsphereDiameter() + shape_j.getCircumsphereDiameter();
                            bool circumsphere_overlap = (rsq*OverlapReal(4.0) <= DaDb * DaDb);

                            if (h_overlaps[this->m_overlap_idx(type, m_type)]
                                && circumsphere_overlap
                                && test_overlap(r_ij, shape_depletant, shape_j, overlap_err_count))
                                {
                                overlap = true;
                                break;
                                }
                            }
                        }
                    }
                else
                    {
                    // skip ahead
                    cur_node_idx += this->m_aabb_tree.getNodeSkip(cur_node_idx);
                    }

                if (overlap)
                    break;
                }  // end loop over AABB nodes

            if (overlap)
                break;

            } // end loop over images
        } // end if overlap with shape

    return overlap_shape && !overlap;
    }

/*! \param quantity Name of the log quantity to get
    \param timestep Current time step of the simulation
    \return the requested log quantity.
*/
template<class Shape>
Scalar IntegratorHPMCMonoImplicit<Shape>::getLogValue(const std::string& quantity, unsigned int timestep)
    {
    if (quantity == "hpmc_fugacity")
        {
        return (Scalar) m_n_R;
        }
    if (quantity == "hpmc_ntrial")
        {
        return (Scalar) m_n_trial;
        }

    hpmc_counters_t counters = IntegratorHPMC::getCounters(2);
    hpmc_implicit_counters_t implicit_counters = getImplicitCounters(2);

    if (quantity == "hpmc_insert_count")
        {
        // return number of depletant insertions per colloid
        if (counters.getNMoves() > 0)
            return (Scalar)implicit_counters.insert_count/(Scalar)counters.getNMoves();
        else
            return Scalar(0.0);
        }
    if (quantity == "hpmc_reinsert_count")
        {
        // return number of overlapping depletants reinserted per colloid
        if (counters.getNMoves() > 0)
            return (Scalar)implicit_counters.reinsert_count/(Scalar)counters.getNMoves();
        else
            return Scalar(0.0);
        }
    if (quantity == "hpmc_free_volume_fraction")
        {
        // return fraction of free volume in depletant insertion sphere
        return (Scalar) implicit_counters.getFreeVolumeFraction();
        }
    if (quantity == "hpmc_overlap_fraction")
        {
        // return fraction of overlapping depletants after trial move
        return (Scalar) implicit_counters.getOverlapFraction();
        }
    if (quantity == "hpmc_configurational_bias_ratio")
        {
        // return fraction of overlapping depletants after trial move
        return (Scalar) implicit_counters.getConfigurationalBiasRatio();
        }


    //nothing found -> pass on to base class
    return IntegratorHPMCMono<Shape>::getLogValue(quantity, timestep);
    }

/*! \param mode 0 -> Absolute count, 1 -> relative to the start of the run, 2 -> relative to the last executed step
    \return The current state of the acceptance counters

    IntegratorHPMCMonoImplicit maintains a count of the number of accepted and rejected moves since instantiation. getCounters()
    provides the current value. The parameter *mode* controls whether the returned counts are absolute, relative
    to the start of the run, or relative to the start of the last executed step.
*/
template<class Shape>
hpmc_implicit_counters_t IntegratorHPMCMonoImplicit<Shape>::getImplicitCounters(unsigned int mode)
    {
    ArrayHandle<hpmc_implicit_counters_t> h_counters(m_implicit_count, access_location::host, access_mode::read);
    hpmc_implicit_counters_t result;

    if (mode == 0)
        result = h_counters.data[0];
    else if (mode == 1)
        result = h_counters.data[0] - m_implicit_count_run_start;
    else
        result = h_counters.data[0] - m_implicit_count_step_start;

    #ifdef ENABLE_MPI
    if (this->m_comm)
        {
        // MPI Reduction to total result values on all ranks
        MPI_Allreduce(MPI_IN_PLACE, &result.insert_count, 1, MPI_LONG_LONG_INT, MPI_SUM, this->m_exec_conf->getMPICommunicator());
        MPI_Allreduce(MPI_IN_PLACE, &result.free_volume_count, 1, MPI_LONG_LONG_INT, MPI_SUM, this->m_exec_conf->getMPICommunicator());
        MPI_Allreduce(MPI_IN_PLACE, &result.overlap_count, 1, MPI_LONG_LONG_INT, MPI_SUM, this->m_exec_conf->getMPICommunicator());
        MPI_Allreduce(MPI_IN_PLACE, &result.reinsert_count, 1, MPI_LONG_LONG_INT, MPI_SUM, this->m_exec_conf->getMPICommunicator());
        }
    #endif

    return result;
    }

/*! NPT simulations are not supported with implicit depletants

    (The Nmu_ptPT ensemble is instable)

    \returns false if resize results in overlaps
*/
template<class Shape>
bool IntegratorHPMCMonoImplicit<Shape>::attemptBoxResize(unsigned int timestep, const BoxDim& new_box)
    {
    this->m_exec_conf->msg->error() << "Nmu_pPT simulations are unsupported." << std::endl;
    throw std::runtime_error("Error during implicit depletant integration\n");
    }

//! Export this hpmc integrator to python
/*! \param name Name of the class in the exported python module
    \tparam Shape An instantiation of IntegratorHPMCMono<Shape> will be exported
*/
template < class Shape > void export_IntegratorHPMCMonoImplicit(pybind11::module& m, const std::string& name)
    {
    pybind11::class_<IntegratorHPMCMonoImplicit<Shape>, std::shared_ptr< IntegratorHPMCMonoImplicit<Shape> > >(m, name.c_str(),  pybind11::base< IntegratorHPMCMono<Shape> >())
        .def(pybind11::init< std::shared_ptr<SystemDefinition>, unsigned int >())
        .def("setDepletantDensity", &IntegratorHPMCMonoImplicit<Shape>::setDepletantDensity)
        .def("setDepletantType", &IntegratorHPMCMonoImplicit<Shape>::setDepletantType)
        .def("setNTrial", &IntegratorHPMCMonoImplicit<Shape>::setNTrial)
        .def("getNTrial", &IntegratorHPMCMonoImplicit<Shape>::getNTrial)
        .def("getImplicitCounters", &IntegratorHPMCMonoImplicit<Shape>::getImplicitCounters)
        ;

    }

//! Export the counters for depletants
inline void export_hpmc_implicit_counters(pybind11::module& m)
    {
    pybind11::class_< hpmc_implicit_counters_t >(m, "hpmc_implicit_counters_t")
    .def_readwrite("insert_count", &hpmc_implicit_counters_t::insert_count)
    .def_readwrite("reinsert_count", &hpmc_implicit_counters_t::reinsert_count)
    .def_readwrite("free_volume_count", &hpmc_implicit_counters_t::free_volume_count)
    .def_readwrite("overlap_count", &hpmc_implicit_counters_t::overlap_count)
    .def("getFreeVolumeFraction", &hpmc_implicit_counters_t::getFreeVolumeFraction)
    .def("getOverlapFraction", &hpmc_implicit_counters_t::getOverlapFraction)
    .def("getConfigurationalBiasRatio", &hpmc_implicit_counters_t::getConfigurationalBiasRatio)
    ;
    }
} // end namespace hpmc

#endif // __HPMC_MONO_IMPLICIT__H__<|MERGE_RESOLUTION|>--- conflicted
+++ resolved
@@ -280,12 +280,8 @@
         Scalar V = Scalar(M_PI/6.0)*delta*delta*delta;
 
         // Minimum diameter of colloid sphere in which depletant can be inserted without overlapping with other colloids
-<<<<<<< HEAD
-        Scalar d = std::max(Scalar(2.0)*shape_i.getInsphereRadius()-m_d_dep,0.0);
-=======
 //        Scalar d = std::max(Scalar(2.0)*shape_i.getInsphereRadius()-m_d_dep,0.0);
         Scalar d = Scalar(0.0);
->>>>>>> 0873080e
 
         h_d_min.data[i_type] = d;
 
