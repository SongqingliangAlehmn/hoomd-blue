--- conflicted
+++ resolved
@@ -96,14 +96,7 @@
     //! Temporary storage for depletant insertion
     typedef struct {} depletion_storage_type;
 
-<<<<<<< HEAD
     /// Construct a shape at a given orientation
-=======
-    //! Temporary storage for depletant insertion
-    typedef struct {} depletion_storage_type;
-
-    //! Initialize a polygon
->>>>>>> 3a311cba
     DEVICE ShapeEllipsoid(const quat<Scalar>& _orientation, const param_type& _params)
         : orientation(_orientation), axes(_params)
         {
@@ -431,17 +424,7 @@
 
 }; // end namespace detail
 
-<<<<<<< HEAD
 /** Ellipsoid overlap test
-=======
-//! Ellipsoid overlap test
-/*!
-    \param r_ab Vector defining the position of shape b relative to shape a (r_b - r_a)
-    \param a Shape a
-    \param b Shape b
-    \param err in/out variable incremented when error conditions occur in the overlap test
-    \returns true if the two particles overlap
->>>>>>> 3a311cba
 
     @param r_ab Vector defining the position of shape b relative to shape a (r_b - r_a)
     @param a Shape a
