--- conflicted
+++ resolved
@@ -1,8 +1,4 @@
-<<<<<<< HEAD
-// Copyright (c) 2009-2017 The Regents of the University of Michigan
-=======
 // Copyright (c) 2009-2018 The Regents of the University of Michigan
->>>>>>> a4a24a6d
 // This file is part of the HOOMD-blue project, released under the BSD 3-Clause License.
 
 #ifndef _COMPUTE_FREE_VOLUME_CUH_
@@ -272,19 +268,10 @@
 
     // initialize extra shared mem
     char *s_extra = (char *)(s_overlap + n_groups);
-<<<<<<< HEAD
-    char *s_extra_begin = s_extra;
-
-    for (unsigned int cur_type = 0; cur_type < num_types; ++cur_type)
-        s_params[cur_type].load_shared(s_extra, true, s_extra_begin + max_extra_bytes);
-
-    __shared__ unsigned int s_n_overlap;
-=======
 
     unsigned int available_bytes = max_extra_bytes;
     for (unsigned int cur_type = 0; cur_type < num_types; ++cur_type)
         s_params[cur_type].load_shared(s_extra, available_bytes);
->>>>>>> a4a24a6d
 
     if (master)
         {
@@ -482,15 +469,6 @@
         }
 
     // determine dynamically requested shared memory
-<<<<<<< HEAD
-    char *ptr_begin = (char *)nullptr + shared_bytes + attr.sharedSizeBytes; // start after statically & dynamically allocated shared memory
-    char *ptr =  ptr_begin;
-    for (unsigned int i = 0; i < args.num_types; ++i)
-        {
-        d_params[i].load_shared(ptr,false, ptr_begin + max_extra_bytes);
-        }
-    unsigned int extra_bytes = ptr - ptr_begin;
-=======
     char *ptr = (char *)nullptr;
     unsigned int available_bytes = max_extra_bytes;
     for (unsigned int i = 0; i < args.num_types; ++i)
@@ -498,7 +476,6 @@
         d_params[i].load_shared(ptr, available_bytes);
         }
     unsigned int extra_bytes = max_extra_bytes - available_bytes;
->>>>>>> a4a24a6d
 
     shared_bytes += extra_bytes;
 
