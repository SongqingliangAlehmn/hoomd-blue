enable_testing()

macro(add_script_test_cpu_mpi script USER_VAR)
    # execute on two processors
    SET(nproc 2)
    if (ENABLE_MPI)
        if(NOT "${EXCLUDE_FROM_MPI}" MATCHES ${script})
            add_test(NAME ${script}-mpi-cpu-${USER_VAR}
                COMMAND ${MPIEXEC} ${MPIEXEC_NUMPROC_FLAG} ${nproc}
                ${MPIEXEC_POSTFLAGS} ${PYTHON_EXECUTABLE} "-u" ${CMAKE_CURRENT_SOURCE_DIR}/${script} "--mode=cpu" "--user=${USER_VAR}")
                set_tests_properties(${script}-mpi-cpu-${USER_VAR} PROPERTIES ENVIRONMENT "PYTHONPATH=${CMAKE_BINARY_DIR}:$ENV{PYTHONPATH};OMP_NUM_THREADS=1"
                    LABELS "validation")
            endif()
    endif(ENABLE_MPI)
endmacro()

macro(add_script_test_gpu_mpi script USER_VAR)
    # execute on two processors
    SET(nproc 2)
    if (ENABLE_MPI)
        if(NOT "${EXCLUDE_FROM_GPU_MPI}" MATCHES ${script})
            add_test(NAME ${script}-mpi-gpu-${USER_VAR}
                COMMAND ${MPIEXEC} ${MPIEXEC_NUMPROC_FLAG} ${nproc}
                ${MPIEXEC_POSTFLAGS} ${PYTHON_EXECUTABLE} "-u" ${CMAKE_CURRENT_SOURCE_DIR}/${script} "--mode=gpu" "--gpu_error_checking" "--user=${USER_VAR}")
            set_tests_properties(${script}-mpi-gpu-${USER_VAR} PROPERTIES ENVIRONMENT "PYTHONPATH=${CMAKE_BINARY_DIR}:$ENV{PYTHONPATH}"
                LABELS "validation")
        endif()
    endif(ENABLE_MPI)
endmacro()


macro(add_script_test_cpu script start stop)
    foreach(USER_VAR RANGE ${start} ${stop})
        add_test(${script}-cpu-${USER_VAR} ${PYTHON_EXECUTABLE} "-u" ${CMAKE_CURRENT_SOURCE_DIR}/${script} "--mode=cpu" "--user=${USER_VAR}")
        set_tests_properties(${script}-cpu-${USER_VAR} PROPERTIES ENVIRONMENT "PYTHONPATH=${CMAKE_BINARY_DIR}:$ENV{PYTHONPATH};OMP_NUM_THREADS=1"
            LABELS "validation")
        add_script_test_cpu_mpi(${script} ${USER_VAR})
    endforeach()
endmacro()

macro(add_script_test_gpu script start stop)
    foreach(USER_VAR RANGE ${start} ${stop})
        add_test(${script}-gpu-${USER_VAR} ${PYTHON_EXECUTABLE} "-u" ${CMAKE_CURRENT_SOURCE_DIR}/${script} "--mode=gpu" "--user=${USER_VAR}")
        set_tests_properties(${script}-gpu-${USER_VAR} PROPERTIES ENVIRONMENT "PYTHONPATH=${CMAKE_BINARY_DIR}:$ENV{PYTHONPATH}"
            LABELS "validation")
        add_script_test_gpu_mpi(${script} ${USER_VAR})
    endforeach()
endmacro()

# format: test_script user_min user_max
set(TEST_LIST_CPU
spheres_implicit.py 0 1
sphere_eos.py 0 0
disk_eos.py 0 0
)

if(BUILD_JIT)
set(TEST_LIST_CPU ${TEST_LIST_CPU}
<<<<<<< HEAD
    wca_dumbbell.py 0 5
=======
    wca_dumbbell.py 0 2
    lj_spheres.py 0 0
>>>>>>> 36816fec
)
endif(BUILD_JIT)

set(TEST_LIST_GPU
spheres_implicit.py 0 1
sphere_eos.py 0 0
disk_eos.py 0 0
)

set(EXCLUDE_FROM_GPU_MPI
    spheres_implicit.py
    wca_dumbbell.py
)

set(EXCLUDE_FROM_MPI
    lj_spheres.py
)

list(LENGTH TEST_LIST_CPU _max_i)
math(EXPR _max_i "${_max_i}-1")
foreach (CUR_I RANGE 0 ${_max_i} 3)
    math(EXPR CUR_I_START "${CUR_I}+1")
    math(EXPR CUR_I_STOP "${CUR_I}+2")
    list(GET TEST_LIST_CPU ${CUR_I} CUR_TEST)
    list(GET TEST_LIST_CPU ${CUR_I_START} CUR_START)
    list(GET TEST_LIST_CPU ${CUR_I_STOP} CUR_STOP)
    if (TEST_CPU_IN_GPU_BUILDS OR NOT ENABLE_CUDA)
        add_script_test_cpu(${CUR_TEST} ${CUR_START} ${CUR_STOP})
    endif()
endforeach ()

if (ENABLE_CUDA)
list(LENGTH TEST_LIST_GPU _max_i)
math(EXPR _max_i "${_max_i}-1")
foreach (CUR_I RANGE 0 ${_max_i} 3)
    math(EXPR CUR_I_START "${CUR_I}+1")
    math(EXPR CUR_I_STOP "${CUR_I}+2")
    list(GET TEST_LIST_GPU ${CUR_I} CUR_TEST)
    list(GET TEST_LIST_GPU ${CUR_I_START} CUR_START)
    list(GET TEST_LIST_GPU ${CUR_I_STOP} CUR_STOP)
    add_script_test_gpu(${CUR_TEST} ${CUR_START} ${CUR_STOP})
endforeach ()
endif (ENABLE_CUDA)<|MERGE_RESOLUTION|>--- conflicted
+++ resolved
@@ -56,12 +56,8 @@
 
 if(BUILD_JIT)
 set(TEST_LIST_CPU ${TEST_LIST_CPU}
-<<<<<<< HEAD
-    wca_dumbbell.py 0 5
-=======
     wca_dumbbell.py 0 2
     lj_spheres.py 0 0
->>>>>>> 36816fec
 )
 endif(BUILD_JIT)
 
