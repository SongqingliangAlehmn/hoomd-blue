--- conflicted
+++ resolved
@@ -71,40 +71,27 @@
 class Trigger:
     pass
 
-class PeriodicTrigger:
+class AfterTrigger:
+    pass
+
+class AndTrigger:
     pass
 
 class BeforeTrigger:
     pass
 
-<<<<<<< HEAD
-class OnTrigger:
-    pass
-
-class AfterTrigger:
-=======
-class AfterTrigger:
-    pass
-
-class AndTrigger:
->>>>>>> aed39c7d
-    pass
-
 class NotTrigger:
-    pass
-
-class AndTrigger:
     pass
 
 class OrTrigger:
     pass
 
-<<<<<<< HEAD
-=======
 class OnTrigger:
     pass
 
->>>>>>> aed39c7d
+class PeriodicTrigger:
+    pass
+
 class ParticleFilter:
     pass
 
