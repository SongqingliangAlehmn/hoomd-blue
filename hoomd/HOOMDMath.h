--- conflicted
+++ resolved
@@ -344,8 +344,6 @@
     a.x -= b.x; a.y -= b.y; a.z -= b.z;
     return a;
     }
-<<<<<<< HEAD
-=======
 //! Integer vector comparison
 HOSTDEVICE inline bool operator== (const int3 &a, const int3 &b)
     {
@@ -356,7 +354,6 @@
     {
     return (a.x != b.x || a.y != b.y || a.z != b.z );
     }
->>>>>>> faf1719d
 
 //! Export relevant hoomd math functions to python
 #ifndef NVCC
