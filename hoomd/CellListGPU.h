// Copyright (c) 2009-2018 The Regents of the University of Michigan
// This file is part of the HOOMD-blue project, released under the BSD 3-Clause License.


// Maintainer: joaander

#include "CellList.h"
#include "Autotuner.h"

/*! \file CellListGPU.h
    \brief Declares the CellListGPU class
*/

#ifdef NVCC
#error This header cannot be compiled by nvcc
#endif

#include <hoomd/extern/pybind/include/pybind11/pybind11.h>

#ifndef __CELLLISTGPU_H__
#define __CELLLISTGPU_H__

//! Computes a cell list from the particles in the system on the GPU
/*! Calls GPU functions in CellListGPU.cuh and CellListGPU.cu
    \sa CellList
    \ingroup computes
*/
class PYBIND11_EXPORT CellListGPU : public CellList
    {
    public:
        //! Construct a cell list
        CellListGPU(std::shared_ptr<SystemDefinition> sysdef);

        virtual ~CellListGPU() { };

        //! Set autotuner parameters
        /*! \param enable Enable/disable autotuning
            \param period period (approximate) in time steps when returning occurs
        */
        virtual void setAutotunerParams(bool enable, unsigned int period)
            {
            CellList::setAutotunerParams(enable, period);
            m_tuner->setPeriod(period/10);
            m_tuner->setEnabled(enable);
            }

    protected:
        GlobalArray<unsigned int> m_cell_size_scratch;  //!< Number of members in each cell, one list per GPU
        GlobalArray<unsigned int> m_cell_adj_scratch;   //!< Cell adjacency list, one list per GPU
        GlobalArray<Scalar4> m_xyzf_scratch;            //!< Cell list with position and flags, one list per GPU
        GlobalArray<Scalar4> m_tdb_scratch;             //!< Cell list with type,diameter,body, one list per GPU
        GlobalArray<Scalar4> m_orientation_scratch;     //!< Cell list with orientation, one list per GPU
        GlobalArray<unsigned int> m_idx_scratch;        //!< Cell list with index, one list per GPU

        //! Compute the cell list
        virtual void computeCellList();

<<<<<<< HEAD
        // Initialize GPU-specific data storage
        virtual void initializeMemory();

        std::unique_ptr<Autotuner> m_tuner;         //!< Autotuner for block size
        std::unique_ptr<Autotuner> m_tuner_combine; //!< Autotuner for block size of combine cell lists kernel

        mgpu::ContextPtr m_mgpu_context;      //!< moderngpu context
=======
        std::unique_ptr<Autotuner> m_tuner; //!< Autotuner for block size
>>>>>>> 3e65d7b2
    };

//! Exports CellListGPU to python
void export_CellListGPU(pybind11::module& m);

#endif<|MERGE_RESOLUTION|>--- conflicted
+++ resolved
@@ -55,17 +55,11 @@
         //! Compute the cell list
         virtual void computeCellList();
 
-<<<<<<< HEAD
         // Initialize GPU-specific data storage
         virtual void initializeMemory();
 
         std::unique_ptr<Autotuner> m_tuner;         //!< Autotuner for block size
         std::unique_ptr<Autotuner> m_tuner_combine; //!< Autotuner for block size of combine cell lists kernel
-
-        mgpu::ContextPtr m_mgpu_context;      //!< moderngpu context
-=======
-        std::unique_ptr<Autotuner> m_tuner; //!< Autotuner for block size
->>>>>>> 3e65d7b2
     };
 
 //! Exports CellListGPU to python
