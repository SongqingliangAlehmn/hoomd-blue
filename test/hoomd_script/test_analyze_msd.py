# -*- coding: iso-8859-1 -*-
# Maintainer: joaander

from hoomd_script import *
import unittest
import os
import tempfile

# unit tests for analyze.msd
class analyze_msd_tests (unittest.TestCase):
    def setUp(self):
        print
        init.create_random(N=100, phi_p=0.05);

        sorter.set_params(grid=8)

        if comm.get_rank() == 0:
            tmp = tempfile.mkstemp(suffix='.test.log');
            self.tmp_file = tmp[1];
        else:
            self.tmp_file = "invalid";


    # tests basic creation of the analyzer
    def test(self):
<<<<<<< HEAD
        analyze.msd(period = 10, filename="test_analyze_msd.log", groups=[group.all()]);
=======
        analyze.msd(period = 10, filename=self.tmp_file, groups=[group.all()]);
>>>>>>> 0e257151
        run(100);

    # test variable period
    def test_variable(self):
<<<<<<< HEAD
        analyze.msd(period = lambda n: n*10, filename="test_analyze_msd.log", groups=[group.all()]);
=======
        analyze.msd(period = lambda n: n*10, filename=self.tmp_file, groups=[group.all()]);
>>>>>>> 0e257151
        run(100);

    # test error if no groups defined
    def test_no_gropus(self):
<<<<<<< HEAD
        self.assertRaises(RuntimeError, analyze.msd, period=10, filename="test_analyze_msd.log", groups=[]);

    # test set_params
    def test_set_params(self):
        ana = analyze.msd(period = 10, filename="test_analyze_msd.log", groups=[group.all()]);
=======
        self.assertRaises(RuntimeError, analyze.msd, period=10, filename=self.tmp_file, groups=[]);

    # test set_params
    def test_set_params(self):
        ana = analyze.msd(period = 10, filename=self.tmp_file, groups=[group.all()]);
>>>>>>> 0e257151
        ana.set_params(delimiter = ' ');
        run(100);

    def tearDown(self):
        init.reset();
        if comm.get_rank() == 0:
<<<<<<< HEAD
            os.remove("test_analyze_msd.log");
=======
            os.remove(self.tmp_file);
>>>>>>> 0e257151

if __name__ == '__main__':
    unittest.main(argv = ['test.py', '-v'])<|MERGE_RESOLUTION|>--- conflicted
+++ resolved
@@ -23,48 +23,28 @@
 
     # tests basic creation of the analyzer
     def test(self):
-<<<<<<< HEAD
-        analyze.msd(period = 10, filename="test_analyze_msd.log", groups=[group.all()]);
-=======
         analyze.msd(period = 10, filename=self.tmp_file, groups=[group.all()]);
->>>>>>> 0e257151
         run(100);
 
     # test variable period
     def test_variable(self):
-<<<<<<< HEAD
-        analyze.msd(period = lambda n: n*10, filename="test_analyze_msd.log", groups=[group.all()]);
-=======
         analyze.msd(period = lambda n: n*10, filename=self.tmp_file, groups=[group.all()]);
->>>>>>> 0e257151
         run(100);
 
     # test error if no groups defined
     def test_no_gropus(self):
-<<<<<<< HEAD
-        self.assertRaises(RuntimeError, analyze.msd, period=10, filename="test_analyze_msd.log", groups=[]);
-
-    # test set_params
-    def test_set_params(self):
-        ana = analyze.msd(period = 10, filename="test_analyze_msd.log", groups=[group.all()]);
-=======
         self.assertRaises(RuntimeError, analyze.msd, period=10, filename=self.tmp_file, groups=[]);
 
     # test set_params
     def test_set_params(self):
         ana = analyze.msd(period = 10, filename=self.tmp_file, groups=[group.all()]);
->>>>>>> 0e257151
         ana.set_params(delimiter = ' ');
         run(100);
 
     def tearDown(self):
         init.reset();
         if comm.get_rank() == 0:
-<<<<<<< HEAD
-            os.remove("test_analyze_msd.log");
-=======
             os.remove(self.tmp_file);
->>>>>>> 0e257151
 
 if __name__ == '__main__':
     unittest.main(argv = ['test.py', '-v'])