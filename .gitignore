--- conflicted
+++ resolved
@@ -8,9 +8,6 @@
 __pycache__
 *.pyc
 *.swp
-<<<<<<< HEAD
 .idea
-=======
 *.code-workspace
-.vscode/
->>>>>>> ea140cff
+.vscode/