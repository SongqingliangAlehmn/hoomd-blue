--- conflicted
+++ resolved
@@ -2,15 +2,7 @@
 
 [TOC]
 
-<<<<<<< HEAD
-## v2.0.4
-
-Not yet released
-
-* Fix a bug where the potential energy is misreported in MPI simulations with constrain.rigid()
-* Fix a bug where the potential energy is misreported on the first step with constrain.rigid()
-=======
-## v2.1.0
+# v2.1.0
 
 Not yet released
 
@@ -43,8 +35,14 @@
 *Bug fixes*
 * fix rare cases where analyze.log() would report a wrong pressure
 * fix possible illegal memory access when using constrain.rigid() in GPU MPI simulations
->>>>>>> 748d3afd
-
+
+## v2.0.4
+
+Not yet released
+
+* Fix a bug where the potential energy is misreported in MPI simulations with constrain.rigid()
+* Fix a bug where the potential energy is misreported on the first step with constrain.rigid()
+#
 ## v2.0.3
 
 Released 2016/08/30
