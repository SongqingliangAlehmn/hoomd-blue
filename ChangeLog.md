# HOOMD-blue Change Log

[TOC]

## v2.0.0

*Bug fixes*

* Angles, dihedrals, and impropers no longer initialize with one default type.

*New features*

* Distance constraints `constrain.distance` - constrain pairs of particles to a fixed separation distance
* `context.initialize()` can now be called multiple times - useful in jupyter notebooks
* Manage multiple simulations in a single job script with `SimulationContext` as a python context manager.
<<<<<<< HEAD
* `util.quiet_status() / util.unquiet_status()` allow users to control if line status messages are output.
=======
* Support executing hoomd in Jupyter (ipython) notebooks. Notice, warning, and error messages now show up in the
  notebook output blocks.
>>>>>>> c3d7e00f

*Changes that require job script modifications*

* `context.initialize()` is now required before any other hoomd script command.
* `init.reset()` no longer exists. Use `context.initialize()` or activate a `SimulationContext`.
* Any scripts that relied on undocumented members of the `globals` module will fail. These variables have been moved to the `context` module and members of the currently active `SimulationContext`.

*Other changes*

* CMake minimum version is now 2.8
* Convert particle type names to `str` to allow unicode type name input
* `__version__` is now available in the top level package

*Removed*

* Removed `integrate.bdnvt`: use `integrate.langevin`
* Removed `mtk=False` option from `integrate.nvt` - The MTK NVT integrator is now the only implementation.

## Upcoming release

*Bug fixes*

* Fix wrong access to system.box
* Fix kinetic energy logging in MPI
* Fix particle out of box error if particles are initialized on the boundary in MPI
* Add integrate.brownian to the documentation index
* Fix misc doc typos
* Fix runtime errors with boost 1.60.0
* Fix corrupt metadata dumps in MPI runs

## v1.3.1

Released 2016/1/14

*Bug fixes*

* Fix invalid MPI communicator error with Intel MPI
* Fix python 3.5.1 seg fault

## v1.3.0

Released 2015/12/8

*New features*

* Automatically load balanced domain decomposition simulations.
* Anisotropic particle integrators.
* Gay-Berne pair potential.
* Dipole pair potential.
* Brownian dynamics `integrate.brownian`
* Langevin dynamics `integrate.langevin` (formerly `bdnvt`)
* `nlist.stencil` to compute neighbor lists using stencilled cell lists.
* Add single value scale, `min_image`, and `make_fraction` to `data.boxdim`
* `analyze.log` can optionally not write a file and now supports querying current quantity values.
* Rewritten wall potentials.
    * Walls are now sums of planar, cylindrical, and spherical half-spaces.
    * Walls are defined and can be modified in job scripts.
    * Walls execute on the GPU.
    * Walls support per type interaction parameters.
    * Implemented for: lj, gauss, slj, yukawa, morse, force_shifted_lj, and mie potentials.
* External electric field potential: `external.e_field`

*Bug fixes*

* Fixed a bug where NVT integration hung when there were 0 particles in some domains.
* Check SLURM environment variables for local MPI rank identification
* Fixed a typo in the box math documentation
* Fixed a bug where exceptions weren't properly passed up to the user script
* Fixed a bug in the velocity initialization example
* Fixed an openmpi fork() warning on some systems
* Fixed segfaults in PPPM
* Fixed a bug where compute.thermo failed after reinitializing a system
* Support list and dict-like objects in init.create_random_polymers.
* Fall back to global rank to assign GPUs if local rank is not available

*Deprecated commands*

* `integrate.bdnvt` is deprecated. Use `integrate.langevin` instead.
* `dump.bin` and `init.bin` are now removed. Use XML files for restartable jobs.

*Changes that may break existing scripts*

* `boxdim.wrap` now returns the position and image in a tuple, where it used to return just the position.
* `wall.lj` has a new API
* `dump.bin` and `init.bin` have been removed.

## v1.2.1

Released 2015/10/22

*Bug fixes*

* Fix a crash when adding or removing particles and reinitializing
* Fix a bug where simulations hung on sm 5.x GPUs with CUDA 7.5
* Fix compile error with long tests enabled
* Issue a warning instead of an error for memory allocations greater than 4 GiB.
* Fix invalid RPATH when building inside `zsh`.
* Fix incorrect simulations with `integrate.npt_rigid`
* Label mie potential correctly in user documentation

## v1.2.0

Released 2015/09/30

*New features*

* Performance improvements for systems with large particle size disparity
* Bounding volume hierarchy (tree) neighbor list computation
* Neighbor lists have separate `r_cut` values for each pair of types
* addInfo callback for dump.pos allows user specified information in pos files

*Bug fixes*

* Fix `test_pair_set_energy` unit test, which failed on numpy < 1.9.0
* Analyze.log now accepts unicode strings.
* Fixed a bug where calling `restore_snapshot()` during a run zeroed potential parameters.
* Fix segfault on exit with python 3.4
* Add `cite.save()` to documentation
* Fix a problem were bond forces are computed incorrectly in some MPI configurations
* Fix bug in pair.zbl
* Add pair.zbl to the documentation
* Use `HOOMD_PYTHON_LIBRARY` to avoid problems with modified CMake builds that preset `PYTHON_LIBRARY`

## v1.1.1

Released 2015/07/21

*Bug fixes*

* `dump.xml(restart=True)` now works with MPI execution
* Added missing documentation for `meta.dump_metadata`
* Build all unit tests by default
* Run all script unit tests through `mpirun -n 1`

## v1.1.0

Released 2015/07/14

*New features*

* Allow builds with ninja.
* Allow K=0 FENE bonds.
* Allow number of particles types to change after initialization.
```system.particles.types.add('newType')```
* Allow number of particles to change after initialization.
```
system.particles.add('A')
del system.particles[0]
```
* OPLS dihedral
* Add `phase` keyword to analyzers and dumps to make restartable jobs easier.
* `HOOMD_WALLTIME_STOP` environment variable to stop simulation runs before they hit a wall clock limit.
* `init.read_xml()` Now accepts an initialization and restart file.
* `dump.xml()` can now write restart files.
* Added documentation concepts page on writing restartable jobs.
* New citation management infrastructure. `cite.save()` writes `.bib` files with a list of references to features
  actively used in the current job script.
* Snapshots expose data as numpy arrays for high performance access to particle properties.
* `data.make_snapshot()` makes a new empty snapshot.
* `analyze.callback()` allows multiple python callbacks to operate at different periods.
* `comm.barrier()` and `comm.barrier_all()` allow users to insert barriers into their scripts.
* Mie pair potential.
* `meta.dump_metadata()` writes job metadata information out to a json file.
* `context.initialize()` initializes the execution context.
* Restart option for `dump.xml()`

*Bug fixes*

* Fix slow performance when initializing `pair.slj()`in MPI runs.
* Properly update particle image when setting position from python.
* PYTHON_SITEDIR hoomd shell launcher now calls the python interpreter used at build time.
* Fix compile error on older gcc versions.
* Fix a bug where rigid bodies had 0 velocity when restarting jobs.
* Enable `-march=native` builds in OS X clang builds.
* Fix `group.rigid()` and `group.nonrigid()`.
* Fix image access from the python data access proxies.
* Gracefully exit when launching MPI jobs with mixed execution configurations.

*Changes that may require updated job scripts*

* `context.initialize()` **must** be called before any `comm` method that queries the MPI rank. Call it as early as
  possible in your job script (right after importing `hoomd_script`) to avoid problems.

*Deprecated*

* `init.create_empty()` is deprecated and will be removed in a future version. Use `data.make_snapshot()` and
  `init.read_snapshot()` instead.
* Job scripts that do not call `context.initialize()` will result in a warning message. A future version of HOOMD
  will require that you call `context.initialize()`.

*Removed*

* Several `option` commands for controlling the execution configuration. Replaced with `context.initialize`.

## v1.0.5

Released 2015/05/19

*Bug fixes*

* Fix segfault when changing integrators
* Fix system.box to indicate the correct number of dimensions
* Fix syntax error in comm.get_rank with --nrank
* Enable CUDA enabled builds with the intel compiler
* Use CMake builtin FindCUDA on recent versions of CMake
* GCC_ARCH env var sets the -march command line option to gcc at configure time
* Auto-assign GPU-ids on non-compute exclusive systems even with --mode=gpu
* Support python 3.5 alpha
* Fix a bug where particle types were doubled with boost 1.58.0
* Fix a bug where angle_z=true dcd output was inaccurate near 0 angles
* Properly handle lj.wall potentials with epsilon=0.0 and particles on top of the walls

## v1.0.4

Released 2015/04/07

*Bug fixes*

* Fix invalid virials computed in rigid body simulations when multi-particle bodies crossed box boundaries
* Fix invalid forces/torques for rigid body simulations caused by race conditions
* Fix compile errors on Mac OS X 10.10
* Fix invalid pair force computations caused by race conditions
* Fix invalid neighbour list computations caused by race conditions on Fermi generation GPUs

*Other*

* Extremely long running unit tests are now off by default. Enable with -DHOOMD_SKIP_LONG_TESTS=OFF
* Add additional tests to detect race conditions and memory errors in kernels

## v1.0.3

Released 2015/03/18

**Bug fixes**

* Enable builds with intel MPI
* Silence warnings coming from boost and python headers

## v1.0.2

Released 2015/01/21

**Bug fixes**

* Fixed a bug where `linear_interp` would not take a floating point value for *zero*
* Provide more useful error messages when cuda drivers are not present
* Assume device count is 0 when `cudaGetDeviceCount()` returns an error
* Link to python statically when `ENABLE_STATIC=on`
* Misc documentation updates

## v1.0.1

Released 2014/09/09

**Bug fixes**

1. Fixed bug where error messages were truncated and HOOMD exited with a segmentation fault instead (e.g. on Blue Waters)
1. Fixed bug where plug-ins did not load on Blue Waters
1. Fixed compile error with gcc4.4 and cuda5.0
1. Fixed syntax error in `read_snapshot()`
1. Fixed a bug where `init.read_xml throwing` an error (or any other command outside of `run()`) would hang in MPI runs
1. Search the install path for hoomd_script - enable the hoomd executable to be outside of the install tree (useful with cray aprun)
1. Fixed CMake 3.0 warnings
1. Removed dependancy on tr1/random
1. Fixed a bug where `analyze.msd` ignored images in the r0_file
1. Fixed typos in `pair.gauss` documentation
1. Fixed compile errors on Ubuntu 12.10
1. Fix failure of `integrate.nvt` to reach target temperature in analyze.log. The fix is a new symplectic MTK integrate.nvt integrator. Simulation results in hoomd v1.0.0 are correct, just the temperature and velocity outputs are off slightly.
1. Remove MPI from Mac OS X dmg build.
1. Enable `import hoomd_script as ...`

*Other changes*

1. Added default compile flag -march=native
1. Support CUDA 6.5
1. Binary builds for CentOS/RHEL 6, Fedora 20, Ubuntu 14.04 LTS, and Ubuntu 12.04 LTS.

## Version 1.0.0

Released 2014/05/25

*New features*

* Support for python 3
* New NPT integrator capable of flexible coupling schemes
* Triclinic unit cell support
* MPI domain decomposition
* Snapshot save/restore
* Autotune block sizes at run time
* Improve performance in small simulation boxes
* Improve performance with smaller numbers of particles per GPU
* Full double precision computations on the GPU (compile time option must be enabled, binary builds provided on the download page are single precision)
* Tabulated bond potential `bond.table`
* Tabulated angle potential `angle.table`
* Tabulated dihedral potental `dihedral.table`
* `update.box_resize` now accepts `period=None` to trigger an immediate update of the box without creating a periodic updater
* `update.box_resize` now replaces *None* arguments with the current box parameters
* `init.create_random` and `init.create_random_polymers` can now create random configurations in triclinc and 2D boxes
* `init.create_empty` can now create triclinic boxes
* particle, bond, angle, dihedral, and impropers types can now be named in `init.create_empty`
* `system.replicate` command replicates the simulation box

*Bug fixes*

* Fixed a bug where init.create_random_polymers failed when lx,ly,lz were not equal.
* Fixed a bug in init.create_random_polymers and init.create_random where the separation radius was not accounted for correctly
* Fixed a bug in bond.* where random crashes would occur when more than one bond type was defined
* Fixed a bug where dump.dcd did not write the period to the file

*Changes that may require updated job scripts*

* `integrate.nph`: A time scale `tau_p` for the relaxation of the barostat is now required instead of the barostat mass *W* of the previous release.
The time scale is the relaxation time the barostat would have at an average temperature `T_0 = 1`, and it is related to the internally used
(Andersen) Barostat mass *W* via `W = d N T_0 tau_p^2`, where *d* is the dimensionsality and *N* the number of particles.
* `sorter` and `nlist` are now modules, not variables in the `__main__` namespace.
* Data proxies function correctly in MPI simulations, but are extremely slow. If you use `init.create_empty`, consider separating the generation step out to a single rank short execution that writes an XML file for the main run.
* `update.box_resize(Lx=...)` no longer makes cubic box updates, instead it will keep the current **Ly** and **Lz**. Use the `L=...` shorthand for cubic box updates.
* All `init.*` commands now take `data.boxdim` objects, instead of `hoomd.boxdim` (or *3-tuples*). We strongly encourage the use of explicit argument names for `data.boxdim()`. In particular, if `hoomd.boxdim(123)` was previously used to create a cubic box, it is now required to use `data.boxdim(L=123)` (CORRECT) instead of `data.boxdim(123)` (INCORRECT), otherwise a box with unit dimensions along the y and z axes will be created.
* `system.dimensions` can no longer be set after initialization. System dimensions are now set during initialization via the `data.boxdim` interface. The dimensionality of the system can now be queried through `system.box`.
* `system.box` no longer accepts 3-tuples. It takes `data.boxdim` objects.
* `system.dimensions` no longer exists. Query the dimensionality of the system from `system.box`. Set the dimensionality of the system by passing an appropriate `data.boxdim` to an `init` method.
* `init.create_empty` no longer accepts `n_*_types`. Instead, it now takes a list of strings to name the types.

*Deprecated*

* Support for G80, G200 GPUs.
* `dump.bin` and `read.bin`. These will be removed in v1.1 and replaced with a new binary format.

*Removed*

* OpenMP mult-core execution (replaced with MPI domain decomposition)
* `tune.find_optimal_block_size` (replaced by Autotuner)

## Version 0.11.3

Released 2013/05/10

*Bug fixes*

* Fixed a bug where charge.pppm could not be used after init.reset()
* Data proxies can now set body angular momentum before the first run()
* Fixed a bug where PPPM forces were incorrect on the GPU

## Version 0.11.2

Released 2012/12/19

*New features*

* Block sizes tuned for K20

*Bug fixes*

* Warn user that PPPM ignores rigid body exclusions
* Document that proxy iterators need to be deleted before init.reset()
* Fixed a bug where body angular momentum could not be set
* Fixed a bug where analyze.log would report nan for the pressure tensor in nve and nvt simulations

## Version 0.11.1

Released 2012/11/2

*New features*

* Support for CUDA 5.0
* Binary builds for Fedora 16 and OpenSUSE 12.1
* Automatically specify /usr/bin/gcc to nvcc when the configured gcc is not supported

*Bug fixes*

* Fixed a compile error with gcc 4.7
* Fixed a bug where PPPM forces were incorrect with neighborlist exclusions
* Fixed an issue where boost 1.50 and newer were not detected properly when BOOST_ROOT is set
* Fixed a bug where accessing force data in python prevented init.reset() from working
* Fixed a bug that prevented pair.external from logging energy
* Fixed a unit test that failed randomly

## Version 0.11.0

2012-07-27

*New features*

1. Support for Kepler GPUs (GTX 680)
1. NPH integration (*integrate.nph*)
1. Compute full pressure tensor
1. Example plugin for new bond potentials
1. New syntax for bond coefficients: *_bond_.bond_coeff.set('type', _params_)*
1. New external potential: *external.periodic* applies a periodic potential along one direction (uses include inducing lamellar phases in copolymer systems)
1. Significant performance increases when running *analyze.log*, *analyze.msd*, *update.box_resize*, *update.rescale_temp*, or *update.zero_momentum* with a small period
1. Command line options may now be overwritten by scripts, ex: *options.set_gpu(2)*
1. Added *--user* command line option to allow user defined options to be passed into job scripts, ex: *--user="-N=5 -phi=0.56"*
1. Added *table.set_from_file* method to enable reading table based pair potentials from a file
1. Added *--notice-level* command line option to control how much extra information is printed during a run. Set to 0 to disable, or any value up to 10. At 10, verbose debugging information is printed.
1. Added *--msg-file* command line option which redirects the message output to a file
1. New pair potential *pair.force_shifted_lj* : Implements http://dx.doi.org/10.1063/1.3558787

*Bug fixes*

1. Fixed a bug where FENE bonds were sometimes computed incorrectly
1. Fixed a bug where pressure was computed incorrectly when using pair.dpd or pair.dpdlj
1. Fixed a bug where using OpenMP and CUDA at the same time caused invalid memory accesses
1. Fixed a bug where RPM packages did not work on systems where the CUDA toolkit was not installed
1. Fixed a bug where rigid body velocities were not set from python
1. Disabled OpenMP builds on Mac OS X. HOOMD-blue w/ openmp enabled crashes due to bugs in Apple's OpenMP implementation.
1. Fixed a bug that allowed users to provide invalid rigid body data and cause a seg fault.
1. Fixed a bug where using PPPM resulted in error messages on program exit.

*API changes*

1. Bond potentials rewritten with template evaluators
1. External potentials use template evaluators
1. Complete rewrite of ParticleData - may break existing plugins
1. Bond/Angle/Dihedral data structures rewritten
    * The GPU specific data structures are now generated on the GPU
1. DPDThermo and DPDLJThermo are now processed by the same template class
1. Headers that cannot be included by nvcc now throw an error when they are
1. CUDA 4.0 is the new minimum requirement
1. Rewrote BoxDim to internally handle minimum image conventions
1. HOOMD now only compiles ptx code for the newest architecture, this halves the executable file size
1. New Messenger class for global control of messages printed to the screen / directed to a file.

*Testing changes*

1. Automated test suite now performs tests on OpenMPI + CUDA builds
1. Valgrind tests added back into automated test suite
1. Added CPU test in bd_ridid_updater_tests
1. ctest -S scripts can now set parallel makes (with cmake > 2.8.2)

## Version 0.10.1

2012-02-10

1. Add missing entries to credits page
1. Add `dist_check` option to neighbor list. Can be used to force neighbor list builds at a specified frequency (useful in profiling runs with nvvp).
1. Fix typos in ubuntu compile documentation
1. Add missing header files to hoomd.h
1. Add torque to the python particle data access API
1. Support boost::filesystem API v3
1. Expose name of executing gpu, n_cpu, hoomd version, git sha1, cuda version, and compiler version to python
1. Fix a bug where multiple `nvt_rigid` or `npt_rigid` integrators didn't work correctly
1. Fix missing pages in developer documentation

## Version 0.10.0

2011-12-14

*New features*

1. Added *pair.dpdlj* which uses the DPD thermostat and the Lennard-Jones potential. In previous versions, this could be accomplished by using two pair commands but at the cost of reduced performance.
1. Additional example scripts are now present in the documentation. The example scripts are cross-linked to the commands that are used in them.
1. Most dump commands now accept the form: *dump.ext(filename="filename.ext")* which immediately writes out filename.ext.
1. Added _vis_ parameter to dump.xml which enables output options commonly used in files written for the purposes of visulization. dump.xml also now accepts parameters on the instantiation line. Combined with the previous feature, *dump.xml(filename="file.xml", vis=True)* is now a convenient short hand for what was previously
<pre><code class="python">
xml = dump.xml()
xml.set_params(position = True, mass = True, diameter = True, \
                         type = True, bond = True, angle = True, \
                         dihedral = True, improper = True, charge = True)
xml.write(filename="file.xml")
</code></pre>
1. Specify rigid bodies in XML input files
1. Simulations that contain rigid body constraints applied to groups of particles in BDNVT, NVE, NVT, and NPT ensembles.
    * *integrate.bdnvt_rigid*
    * *integrate.nve_rigid*
    * *integrate.nvt_rigid*
    * *integrate.npt_rigid*
1. Energy minimization of rigid bodies (*integrate.mode_minimize_rigid_fire*)
1. Existing commands are now rigid-body aware
    * update.rescale_temp
    * update.box_resize
    * update.enforce2d
    * update.zero_momentum
1. NVT integration using the Berendsen thermostat (*integrate.berendsen*)
1. Bonds, angles, dihedrals, and impropers can now be created and deleted with the python data access API.
1. Attribution clauses added to the "HOOMD-blue license":http://codeblue.umich.edu/hoomd-blue/doc/page_license.html

*Changes that may break existing job scripts*

1. The _wrap_ option to *dump.dcd* has been changed to _unwrap_full_ and its meaning inverted. *dump.dcd* now offers two options for unwrapping particles, _unwrap_full_ fully unwraps particles into their box image and _unwrap_rigid_ unwraps particles in rigid bodies so that bodies are not broken up across a box boundary.

*Bug/fixes small enhancements*

1. Fixed a bug where launching hoomd on mac os X 10.5 always resulted in a bus error.
1. Fixed a bug where DCD output restricted to a group saved incorrect data.
1. force.constant may now be applied to a group of particles, not just all particles
1. Added C++ plugin example that demonstrates how to add a pair potential in a plugin
1. Fixed a bug where box.resize would always transfer particle data even in a flat portion of the variant
1. OpenMP builds re-enabled on Mac OS X
1. Initial state of integrate.nvt and integrate.npt changed to decrease oscillations at startup.
1. Fixed a bug where the polymer generator would fail to initialize very long polymers
1. Fixed a bug where images were passed to python as unsigned ints.
1. Fixed a bug where dump.pdb wrote coordinates in the wrong order.
1. Fixed a rare problem where a file written by dump.xml would not be read by init.read_xml due to round-off errors.
1. Increased the number of significant digits written out to dump.xml to make them more useful for ad-hoc restart files.
1. Potential energy and pressure computations that slow performance are now only performed on those steps where the values are actually needed.
1. Fixed a typo in the example C++ plugin
1. Mac build instructions updated to work with the latest version of macports
1. Fixed a bug where set_period on any dump was ineffective.
1. print_status_line now handles multiple lines
1. Fixed a bug where using bdnvt tally with per type gammas resulted in a race condition.
1. Fix an issue where ENABLE_CUDA=off builds gave nonsense errors when --mode=gpu was requested.
1. Fixed a bug where dumpl.xml could produce files that init.xml would not read
1. Fixed a typo in the example plugin
1. Fix example that uses hoomd as a library so that it compiles.
1. Update maintainer lines
1. Added message to nlist exclusions that notifies if diameter or body exclusions are set.
1. HOOMD-blue is now hosted in a git repository
1. Added bibtex bibliography to the user documentation
1. Converted user documentation examples to use doxygen auto cross-referencing \example commands
1. Fix a bug where particle data is not released in dump.binary
1. ENABLE_OPENMP can now be set in the ctest builds
1. Tuned block sizes for CUDA 4.0
1. Removed unsupported GPUS from CUDA_ARCH_LIST

## Version 0.9.2

2011-04-04

*Note:* only major changes are listed here.

*New features*

1. *New exclusion option:* Particles can now be excluded from the neighbor list based on diameter consistent with pair.slj.
1. *New pair coeff syntax:* Coefficients for multiple type pairs can be specified conveniently on a single line.
<pre><code class="python">
coeff.set(['A', 'B', 'C', 'D'], ['A', 'B', 'C', 'D'], epsilon=1.0)
</code></pre>
1. *New documentation:* HOOMD-blue's system of units is now fully documented, and every coefficient in the documentation is labeled with the appropriate unit.
1. *Performance improvements:* Performance has been significantly boosted for simulations of medium sized systems (5,000-20,000 particles). Smaller performance boosts were made to larger runs.
1. *CUDA 3.2 support:* HOOMD-blue is now fully tested and performance tuned for use with CUDA 3.2.
1. *CUDA 4.0 support:* HOOMD-blue compiles with CUDA 4.0 and passes initial tests.
1. *New command:* tune.r_buff performs detailed auto-tuning of the r_buff neighborlist parameter.
1. *New installation method:* RPM, DEB, and app bundle packages are now built for easier installation
1. *New command:* charge.pppm computes the full long range electrostatic interaction using the PPPM method

*Bug/fixes small enhancements*

1. Fixed a bug where the python library was linked statically.
1. Added the PYTHON_SITEDIR setting to allow hoomd builds to install into the native python site directory.
1. FIRE energy minimization convergence criteria changed to require both energy *and* force to converge
1. Clarified that groups are static in the documentation
1. Updated doc comments for compatibility with Doxygen#7.3
1. system.particles.types now lists the particle types in the simulation
1. Creating a group of a non-existant type is no longer an error
1. Mention XML file format for walls in wall.lj documentation
1. Analyzers now profile themselves
1. Use "\n" for newlines in dump.xml - improves performance when writing many XML files on a NFS file system
1. Fixed a bug where the neighbor list build could take an exceptionally long time (several seconds) to complete the first build.
1. Fixed a bug where certain logged quantities always reported as 0 on the first step of the simulation.
1. system.box can now be used to read and set the simulation box size from python
1. Numerous internal API updates
1. Fixed a bug the resulted in incorrect behavior when using integrate.npt on the GPU.
1. Removed hoomd launcher shell script. In non-sitedir installs, ${HOOMD_ROOT}/bin/hoomd is now the executable itself
1. Creating unions of groups of non-existent types no longer produces a seg fault
1. hoomd now builds on all cuda architectures. Modify CUDA_ARCH_LIST in cmake to add or remove architectures from the build
1. hoomd now builds with boost#46.0
1. Updated hoomd icons to maize/blue color scheme
1. hoomd xml file format bumped to#3, adds support for charge.
1. FENE and harmonic bonds now handle 0 interaction parameters and 0 length bonds more gracefully
1. The packaged plugin template now actually builds and installs into a recent build of hoomd

## Version 0.9.1

2010-10-08

*Note:* only major changes are listed here.

*New features*

1. *New constraint*: constrain.sphere constrains a group of particles to the surface of a sphere
1. *New pair potential/thermostat*: pair.dpd implements the standard DPD conservative, random, and dissipative forces
1. *New pair potential*: pair.dpd_conservative applies just the conservative DPD potential
1. *New pair potential*: pair.eam implements the Embedded Atom Method (EAM) and supports both *alloy* and *FS* type computations.
1. *Faster performance*: Cell list and neighbor list code has been rewritten for performance.
    * In our benchmarks, *performance increases* ranged from *10-50%* over HOOMD-blue 0.9.0. Simulations with shorter cutoffs tend to attain a higher performance boost than those with longer cutoffs.
    * We recommended that you *re-tune r_buff* values for optimal performance with 0.9.1.
    * Due to the nature of the changes, *identical runs* may produce *different trajectories*.
1. *Removed limitation*: The limit on the number of neighbor list exclusions per particle has been removed. Any number of exclusions can now be added per particle. Expect reduced performance when adding excessive numbers of exclusions.

*Bug/fixes small enhancements*

1. Pressure computation is now correct when constraints are applied.
1. Removed missing files from hoomd.h
1. pair.yukawa is no longer referred to by "gaussian" in the documentation
1. Fermi GPUs are now prioritized over per-Fermi GPUs in systems where both are present
1. HOOMD now compiles against CUDA 3.1
1. Momentum conservation significantly improved on compute#x hardware
1. hoomd plugins can now be installed into user specified directories
1. Setting r_buff=0 no longer triggers exclusion list updates on every step
1. CUDA 2.2 and older are no longer supported
1. Workaround for compiler bug in 3.1 that produces extremely high register usage
1. Disabled OpenMP compile checks on Mac OS X
1. Support for compute 2.1 devices (such as the GTX 460)

## Version 0.9.0

2010-05-18

*Note:* only major changes are listed here.

*New features*

1. *New pair potential*: Shifted LJ potential for particles of varying diameters (pair.slj)
1. *New pair potential*: Tabulated pair potential (pair.table)
1. *New pair potential*: Yukawa potential (pair.yukawa)
1. *Update to pair potentials*: Most pair potentials can now accept different values of r_cut for different type pairs. The r_cut specified in the initial pair.*** command is now treated as the default r_cut, so no changes to scripts are necessary.
1. *Update to pair potentials*: Default pair coeff values are now supported. The parameter alpha for lj now defaults to#0, so there is no longer a need to specify it for a majority of simulations.
1. *Update to pair potentials*: The maximum r_cut needed for the neighbor list is now determined at the start of each run(). In simulations where r_cut may decrease over time, increased performance will result.
1. *Update to pair potentials*: Pair potentials are now specified via template evaluator classes. Adding a new pair potential to hoomd now only requires a small amount of additional code.
1. *Plugin API* : Advanced users/developers can now write, install, and use plugins for hoomd without needing to modify core hoomd source code
1. *Particle data access*: User-level hoomd scripts can now directly access the particle data. For example, one can change all particles in the top half of the box to be type B:
<pre><code class="python">
top = group.cuboid(name="top", zmin=0)
for p in top:
    p.type = 'B'
</code></pre>
    . *All* particle data including position, velocity, type, ''et cetera'', can be read and written in this manner. Computed forces and energies can also be accessed in a similar way.
1. *New script command*: init.create_empty() can be used in conjunction with the particle data access above to completely initialize a system within the hoomd script.
1. *New script command*: dump.bin() writes full binary restart files with the entire system state, including the internal state of integrators.
    - File output can be gzip compressed (if zlib is available) to save space
    - Output can alternate between two different output files for safe crash recovery
1. *New script command*: init.read_bin() reads restart files written by dump.bin()
1. *New option*: run() now accepts a quiet option. When True, it eliminates the status information printouts that go to stdout.
1. *New example script*: Example 6 demonstrates the use of the particle data access routines to initialize a system. It also demonstrates how to initialize velocities from a gaussian distribution
1. *New example script*: Example 7 plots the pair.lj potential energy and force as evaluated by hoomd. It can trivially be modified to plot any potential in hoomd.
1. *New feature*: Two dimensional simulations can now be run in hoomd: #259
1. *New pair potential*: Morse potential for particles of varying diameters (pair.morse)
1. *New command*: run_upto will run a simulation up to a given time step number (handy for breaking long simulations up into many independent jobs)
1. *New feature*: HOOMD on the CPU is now accelerated with OpenMP.
1. *New feature*: integrate.mode_minimize_fire performs energy minimization using the FIRE algorithm
1. *New feature*: analyze.msd can now accept an xml file specifying the initial particle positions (for restarting jobs)
1. *Improved feature*: analyze.imd now supports all IMD commands that VMD sends (pause, kill, change trate, etc.)
1. *New feature*: Pair potentials can now be given names, allowing multiple potentials of the same type to be logged separately. Additionally, potentials that are disabled and not applied to the system dynamics can be optionally logged.
1. *Performance improvements*: Simulation performance has been increased across the board, but especially when running systems with very low particle number densities.
1. *New hardware support*: 0.9.0 and newer support Fermi GPUs
1. *Deprecated hardware support*: 0.9.x might continue run on compute#1 GPUs but that hardware is no longer officially supported
1. *New script command*: group.tag_list() takes a python list of particle tags and creates a group
1. *New script command*: compute.thermo() computes thermodynamic properties of a group of particles for logging
1. *New feature*: dump.dcd can now optionally write out only those particles that belong to a specified group

*Changes that will break jobs scripts written for 0.8.x*

1. Integration routines have changed significantly to enable new use cases. Where scripts previously had commands like:
<pre><code class="python">
integrate.nve(dt=0.005)
</code></pre>
    they now need
<pre><code class="python">
all = group.all()
integrate.mode_standard(dt=0.005)
integrate.nve(group=all)
</code></pre>
    . Integrating only specific groups of particles enables simulations to fix certain particles in place or integrate different parts of the system at different temperatures, among many other possibilities.
1. sorter.set_params no longer takes the ''bin_width'' argument. It is replaced by a new ''grid'' argument, see the documentation for details.
1. conserved_quantity is no longer a quantity available for logging. Instead log the nvt reservoir energy and compute the total conserved quantity in post processing.

*Bug/fixes small enhancements*

1. Fixed a bug where boost#38 is not found on some machines
1. dump.xml now has an option to write particle accelerations
1. Fixed a bug where periods like 1e6 were not accepted by updaters
1. Fixed a bug where bond.fene forces were calculated incorrectly between particles of differing diameters
1. Fixed a bug where bond.fene energies were computed incorrectly when running on the GPU
1. Fixed a bug where comments in hoomd xml files were not ignored as they aught to be: #331
1. It is now possible to prevent bond exclusions from ever being added to the neighbor list: #338
1. init.create_random_polymers can now generate extremely dense systems and will warn the user about large memory usage
1. variant.linear_interp now accepts a user-defined zero (handy for breaking long simulations up into many independent jobs)
1. Improved installation and compilation documentation
1. Integration methods now silently ignore when they are given an empty group
1. Fixed a bug where disabling all forces resulted in some forces still being applied
1. Integrators now behave in a reasonable way when given empty groups
1. Analyzers now accept a floating point period
1. run() now aborts immediately if limit_hours=0 is specified.
1. Pair potentials that diverge at r=0 will no longer result in invalid simulations when the leading coefficients are set to zero.
1. integrate.bdnvt can now tally the energy transferred into/out of the "reservoir", allowing energy conservation to be monitored during bd simulation runs.
1. Most potentials now prevent NaN results when computed for overlapping particles
1. Stopping a simulation from a callback or time limit no longer produces invalid simulations when continued
1. run() commands limited with limit_hours can now be set to only stop on given timestep multiples
1. Worked around a compiler bug where pair.morse would crash on Fermi GPUs
1. ULF stability improvements for G200 GPUs.


## Version 0.8.2

2009-09-10

*Note:* only major changes are listed here.

*New features*

1. Quantities that vary over time can now be specified easily in scripts with the variant.linear_interp command.
1. Box resizing updater (update.box_resize) command that uses the time varying quantity command to grow or shrink the simulation box.
1. Individual run() commands can be limited by wall-clock time
1. Angle forces can now be specified
1. Dihedral forces can now be specified
1. Improper forces can now be specified
1. 1-3 and 1-4 exclusions from the cutoff pair force can now be chosen
1. New command line option: --minimize-cpu-usage cuts the CPU usage of HOOMD down to 10% of one CPU core while only decreasing overall performance by 10%
1. Major changes have been made in the way HOOMD chooses the device on which to run (all require CUDA 2.2 or newer)
   * there are now checks that an appropriate NVIDIA drivers is installed
   * running without any command line options will now correctly revert to running on the CPU if no capable GPUs are installed
   * when no gpu is explicitly specified, the default choice is now prioritized to choose the fastest GPU and one that is not attached to a display first
   * new command line option: --ignore-display-gpu will prevent HOOMD from executing on any GPU attached to a display
   * HOOMD now prints out a short description of the GPU(s) it is running on
   * on linux, devices can be set to compute-exclusive mode and HOOMD will then automatically choose the first free GPU (see the documentation for details)
1. nlist.reset_exclusions command to control the particles that are excluded from the neighbor list


*Bug/fixes small enhancements*

1. Default block size change to improve stability on compute#3 devices
1. ULF workaround on GTX 280 now works with CUDA 2.2
1. Standalone benchmark executables have been removed and replaced by in script benchmarking commands
1. Block size tuning runs can now be performed automatically using the python API and results can be saved on the local machine
1. Fixed a bug where GTX 280 bug workarounds were not properly applied in CUDA 2.2
1. The time step read in from the XML file can now be optionally overwritten with a user-chosen one
1. Added support for CUDA 2.2
1. Fixed a bug where the WCA forces included in bond.fene had an improper cutoff
1. Added support for a python callback to be executed periodically during a run()
1. Removed demos from the hoomd downloads. These will be offered separately on the webpage now to keep the required download size small.
1. documentation improvements
1. Significantly increased performance of dual-GPU runs when build with CUDA 2.2 or newer
1. Numerous stability and performance improvements
1. Temperatures are now calculated based on 3N-3 degrees of freedom. See #283 for a more flexible system that is coming in the future.
1. Emulation mode builds now work on systems without an NVIDIA card (CUDA 2.2 or newer)
1. HOOMD now compiles with CUDA 2.3
1. Fixed a bug where uninitialized memory was written to dcd files
1. Fixed a bug that prevented the neighbor list on the CPU from working properly with non-cubic boxes
1. There is now a compile time hack to allow for more than 4 exclusions per particle
1. Documentation added to aid users in migrating from LAMMPS
1. hoomd_script now has an internal version number useful for third party scripts interfacing with it
1. VMD#8.7 is now found by the live demo scripts
1. live demos now run in vista 64-bit
1. init.create_random_polymers can now create polymers with more than one type of bond

## Version 0.8.1

2009-03-24

*Note:* only major changes are listed here.

*New features*

1. Significant performance enhancements
1. New build option for compiling on UMich CAC clusters: ENABLE_CAC_GPU_ID compiles HOOMD to read in the *$CAC_GPU_ID* environment variable and use it to determine which GPUs to execute on. No --gpu command line required in job scripts any more.
1. Particles can now be assigned a *non-unit mass*
1. *init.reset()* command added to allow for the creation of a looped series of simulations all in python
1. *dump.pdb()* command for writing PDB files
1. pair.lj now comes with an option to *shift* the potential energy to 0 at the cutoff
1. pair.lj now comes with an opiton to *smoothly switch* both the *potential* and *force* to 0 at the cutoff with the XPLOR smoothing function
1. *Gaussian pair potential* computation added (pair.gauss)
1. update and analyze commands can now be given a function to determine a non-linear rate to run at
1. analyze.log, and dump.dcd can now append to existing files

*Changes that will break scripts from 0.8.0*

1. *dump.mol2()* has been changed to be more consistent with other dump commands. In order to get the same result as the previous behavior, replace
<pre><code class="python">
 dump.mol2(filename="file.mol2")
</code></pre>
 with
 <pre><code class="python">
 mol2 = dump.mol2()
 mol2.write(filename="file.mol2")
</code></pre>
1. Grouping commands have been moved to their own package for organizational purposes. *group_all()* must now be called as *group.all()* and similarly for tags and type.

*Bug/fixes small enhancements*

1. Documentation updates
1. DCD file writing no longer crashes HOOMD in windows
1. !FindBoost.cmake is patched upstream. Use CMake 2.6.3 if you need BOOST_ROOT to work correctly
1. Validation tests now run with --gpu_error_checking
1. ULF bug workarounds are now enabled only on hardware where they are needed. This boosts performance on C1060 and newer GPUs.
1. !FindPythonLibs now always finds the shared python libraries, if they exist
1. "make package" now works fine on mac os x
1. Fixed erroneously reported dangerous neighbor list builds when using --mode=cpu
1. Small tweaks to the XML file format.
1. Numerous performance enhancements
1. Workaround for ULF on compute#1 devices in place
1. dump.xml can now be given the option "all=true" to write all fields
1. total momentum can now be logged by analyze.log
1. HOOMD now compiles with boost#38 (and hopefully future versions)
1. Updaters can now be given floating point periods such as 1e5
1. Additional warnings are now printed when HOOMD is about to allocate a large amount of memory due to the specification of an extremely large box size
1. run() now shows up in the documentation index
1. Default sorter period is now 100 on CPUs to improve performance on chips with small caches


## Version 0.8.0

2008-12-22

*Note:* only major changes are listed here.

*New features*

1. Addition of FENE bond potential
1. Addition of update.zero_momentum command to zero a system's linear momentum
1. Brownian dynamics integration implemented
1. Multi-GPU simulations
1. Particle image flags are now tracked. analyze.msd command added to calculate the mean squared displacement.

*Changes that will break scripts from 0.7.x*

1. analyze.log quantity names have changed

*Bug/fixes small enhancements*

1. Performance of the neighbor list has been increased significantly on the GPU (overall performance improvements are approximately 10%)
1. Profile option added to the run() command
1. Warnings are now correctly printed when negative coefficients are given to bond forces
1. Simulations no longer fail on G200 cards
1. Mac OS X binaries will be provided for download: new documentation for installing on Mac OS x has been written
1. Two new demos showcasing large systems
1. Particles leaving the simulation box due to bad initial conditions now generate an error
1. win64 installers will no longer attempt to install on win32 and vice-versa
1. neighborlist check_period now defaults to 1
1. The elapsed time counter in run() now continues counting time over multiple runs.
1. init.create_random_polymers now throws an error if the bond length is too small given the specified separation radii
1. Fixed a bug where a floating point value for the count field in init.create_random_polymers produced an error
1. Additional error checking to test if particles go NaN
1. Much improved status line printing for identifying hoomd_script commands
1. Numerous documentation updates
1. The VS redistributable package no longer needs to be installed to run HOOMD on windows (these files are distributed with HOOMD)
1. Now using new features in doxygen#5.7 to build pdf user documentation for download.
1. Performance enhancements of the Lennard-Jones pair force computation, thanks to David Tarjan
1. A header prefix can be added to log files to make them more gnuplot friendly
1. Log quantities completely revamped. Common quantities (i.e. kinetic energy, potential energy can now be logged in any simulation)
1. Particle groups can now be created. Currently only analyze.msd makes use of them.
1. The CUDA toolkit no longer needs to be installed to run a packaged HOOMD binary in windows.
1. User documentation can now be downloaded as a pdf.
1. Analyzers and updaters now count time 0 as being the time they were created, instead of time step 0.
1. Added job test scripts to aid in validating HOOMD
1. HOOMD will now build with default settings on a linux/unix-like OS where the boost static libraries are not installed, but the dynamic ones are.

----

## Version 0.7.1

2008-09-12

1. Fixed bug where extremely large box dimensions resulted in an argument error - ticket:118
1. Fixed bug where simulations ran incorrectly with extremely small box dimensions - ticket:138

----

## Version 0.7.0

2008-08-12

*Note:* only major changes are listed here.

1. Stability and performance improvements.
1. Cleaned up the hoomd_xml file format.
1. Improved detection of errors in hoomd_xml files significantly.
1. Users no longer need to manually specify HOOMD_ROOT, unless their installation is non-standard
1. Particle charge can now be read in from a hoomd_xml file
1. Consistency changes in the hoomd_xml file format: HOOMD 0.6.0 XML files are not compatible. No more compatibility breaking changes are planned after 0.7.0
1. Enabled parallel builds in MSVC for faster compilation times on multicore systems
1. Numerous small bug fixes
1. New force compute for implementing walls
1. Documentation updates
1. Support for CUDA 2.0
1. Bug fixed allowing simulations with no integrator
1. Support for boost#35.0
1. Cleaned up GPU code interface
1. NVT integrator now uses tau (period) instead of Q (the mass of the extra degree of freedom).
1. Added option to NVE integration to limit the distance a particle moves in a single time step
1. Added code to dump system snapshots in the DCD file format
1. Particle types can be named by strings
1. A snapshot of the initial configuration can now be written in the .mol2 file format
1. The default build settings now enable most of the optional features
1. Separated the user and developer documentation
1. Mixed polymer systems can now be generated inside HOOMD
1. Support for CMake 2.6.0
1. Wrote the user documentation
1. GPU selection from the command line
1. Implementation of the job scripting system
1. GPU can now handle neighbor lists that overflow
1. Energies are now calculated
1. Added a logger for logging energies during a simulation run
1. Code now actually compiles on Mac OS X
1. Benchmark and demo scripts now use the new scripting system
1. Consistent error message format that is more visible.
1. Multiple types of bonds each with the own coefficients are now supported
1. Added python scripts to convert from HOOMD's XML file format to LAMMPS input and dump files
1. Fixed a bug where empty xml nodes in input files resulted in an error message
1. Fixed a bug where HOOMD seg faulted when a particle left the simulation , vis=True)* is now a convenient short hand for what was previously
box now works fine on mac os x
1. Fixed erroneously reported dangerous neighbor list builds when using --mode=cpu
1. Small tweaks to the XML file format.
1. Numerous performance enhancements
1. Workaround for ULF on compute#1 devices in place
1. dump.xml can now be given the option<|MERGE_RESOLUTION|>--- conflicted
+++ resolved
@@ -13,12 +13,9 @@
 * Distance constraints `constrain.distance` - constrain pairs of particles to a fixed separation distance
 * `context.initialize()` can now be called multiple times - useful in jupyter notebooks
 * Manage multiple simulations in a single job script with `SimulationContext` as a python context manager.
-<<<<<<< HEAD
 * `util.quiet_status() / util.unquiet_status()` allow users to control if line status messages are output.
-=======
 * Support executing hoomd in Jupyter (ipython) notebooks. Notice, warning, and error messages now show up in the
   notebook output blocks.
->>>>>>> c3d7e00f
 
 *Changes that require job script modifications*
 
