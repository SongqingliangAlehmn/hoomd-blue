--- conflicted
+++ resolved
@@ -2,65 +2,36 @@
 
 [TOC]
 
-<<<<<<< HEAD
-<<<<<<< HEAD
-=======
-<<<<<<< HEAD
->>>>>>> triangulated_polyhedron
 ## v2.2.0
-=======
+*New features*
+* hpmc.integrate.sphere_union() takes new capacity parameter to optimize performance for different shape sizes
+* (HPMC) Improved acceptance rate with implicit depletants
+
+Deprecated*
+
+* HPMC: hpmc.integrate.sphere_union() no longer needs the max_members parameter
+
+*Other changes*
+* Optimized performance of HPMC sphere union overlap check
+
+*Bug fixes*
+* fix alignment error when running implicit depletants on GPU with ntrial > 0
+
 ## v2.1.2
->>>>>>> 1454efee
 
 Not yet released
 
-=======
-<<<<<<< HEAD
-## v2.2.0
-
->>>>>>> hpmc_deep_copy
-*New features*
-* hpmc.integrate.sphere_union() takes new capacity parameter to optimize performance for different shape sizes
-
-Deprecated*
-
-* HPMC: hpmc.integrate.sphere_union() no longer needs the max_members parameter
-
-*Bug fixes*
-
-<<<<<<< HEAD
-* hpmc.integrate.sphere_union() and hpmc.integrate.polyhedron() missed overlaps
-* NPT ensemble in HPMC (hpmc.update.boxmc) gave wrong values
-* Implicit depletants with spheres and faceted spheres gave wrong results
-* Implicit depletants with ntrial > 0 gave wrong results
-=======
+*Bug fixes*
+
 * (HPMC) Implicit depletants with spheres and faceted spheres now produces correct ensembles
 * (HPMC) Implicit depletants with ntrial > 0 now produces correct ensembles
 * (HPMC) NPT ensemble in HPMC (`hpmc.update.boxmc`) now produces correct ensembles
 * Fix a bug where multiple nvt/npt integrators caused warnings from analyze.log.
->>>>>>> 1454efee
-
-* fix alignment error when running implicit depletants on GPU with ntrial > 0
 
 *Other changes*
-* Optimized performance of HPMC sphere union overlap check
+
+* Support cusolver with CUDA 8.0
 * Drop support for compute 2.0 GPU devices
-<<<<<<< HEAD
-* Faster simulations with implicit depletants on CPU
-* Drop support for compute 2.0 GPU devices
-
-## v2.1.2
-
-Not yet released
-
-*Bug fixes*
-
-* Implicit depletants with spheres and faceted spheres gave wrong results
-* Implicit depletants with ntrial > 0 gave wrong results
-* NPT ensemble in HPMC (hpmc.update.boxmc) gave wrong values
-=======
-* Support cusolver with CUDA 8.0
->>>>>>> 1454efee
 
 ## v2.1.1
 
