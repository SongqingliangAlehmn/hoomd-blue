--- conflicted
+++ resolved
@@ -2,7 +2,6 @@
 
 [TOC]
 
-<<<<<<< HEAD
 ## v2.3.0
 
 Not yet released
@@ -19,7 +18,7 @@
     * Enabled simulations involving spherical walls and convex spheropolyhedral particle shapes.
 
 *Deprecated*
-=======
+
 ## v2.2.4
 
 Not yet released
@@ -31,8 +30,6 @@
 * Sample from the correct uniform distribution of depletants in a sphere cap with `depletant_mode='overlap_regions'` on the CPU
 * Fix a bug where ternary (or higher order) mixtures of small and large particles were not correctly handled with `depletant_mode='overlap_regions'` on the CPU
 * Improve acceptance rate in depletant simulations with `depletant_mode='overlap_regions'`
-
->>>>>>> 02920106
 
 ## v2.2.3
 
