--- conflicted
+++ resolved
@@ -11,38 +11,12 @@
             failFast true
             parallel
                 {
-<<<<<<< HEAD
-                CC = '/usr/bin/gcc-4.9'
-                CXX = '/usr/bin/g++-4.9'
-                PYVER = '2.7'
-                CMAKE_BIN = '/usr/bin'
-                ENABLE_CUDA = 'ON'
-                ENABLE_MPI = 'ON'
-                BUILD_VALIDATION = 'OFF'
-                BUILD_JIT = 'OFF'
-                CONTAINER = '/nfs/glotzer/containers/ci-20171130-cuda75.img'
-                }
-
-            steps
-                {
-                sh 'echo ${NODE_NAME}'
-
-                dir('code')
-=======
                 stage('unit-gcc49-py27-cd75')
->>>>>>> 9aeaa875
                     {
                     agent { label 'gpu' }
 
                     environment
                         {
-<<<<<<< HEAD
-                        sh '''
-                            singularity exec --nv ${CONTAINER} ${CMAKE_BIN}/cmake ../code -DPYTHON_EXECUTABLE=/usr/bin/python${PYVER} -DENABLE_CUDA=${ENABLE_CUDA} -DENABLE_MPI=${ENABLE_MPI} -DBUILD_VALIDATION=${BUILD_VALIDATION} -DBUILD_JIT=${BUILD_JIT} -DTEST_CPU_IN_GPU_BUILDS=OFF -DBUILD_DEPRECATED=off -GNinja
-                           '''
-
-                        sh 'singularity exec --nv ${CONTAINER} ninja -j 4'
-=======
                         CC = '/usr/bin/gcc-4.9'
                         CXX = '/usr/bin/g++-4.9'
                         PYVER = '2.7'
@@ -50,8 +24,8 @@
                         ENABLE_CUDA = 'ON'
                         ENABLE_MPI = 'ON'
                         BUILD_VALIDATION = 'OFF'
-                        CONTAINER = '/nfs/glotzer/containers/ci-20170809-cuda75.img'
->>>>>>> 9aeaa875
+                        CONTAINER = '/nfs/glotzer/containers/ci-20171130-cuda75.img'
+                        BUILD_JIT = 'OFF'
                         }
 
                     steps
@@ -69,7 +43,7 @@
                             timeout(time: 1, unit: 'HOURS')
                                 {
                                 sh '''
-                                    singularity exec --nv ${CONTAINER} ${CMAKE_BIN}/cmake ../code -DPYTHON_EXECUTABLE=/usr/bin/python${PYVER} -DENABLE_CUDA=${ENABLE_CUDA} -DENABLE_MPI=${ENABLE_MPI} -DBUILD_VALIDATION=${BUILD_VALIDATION} -DTEST_CPU_IN_GPU_BUILDS=OFF -DBUILD_DEPRECATED=off -GNinja
+                                    singularity exec --nv ${CONTAINER} ${CMAKE_BIN}/cmake ../code -DPYTHON_EXECUTABLE=/usr/bin/python${PYVER} -DENABLE_CUDA=${ENABLE_CUDA} -DENABLE_MPI=${ENABLE_MPI} -DBUILD_VALIDATION=${BUILD_VALIDATION} -DTEST_CPU_IN_GPU_BUILDS=OFF -DBUILD_DEPRECATED=off -DBUILD_JIT=${BUILD_JIT} -GNinja
                                    '''
 
                                 sh 'singularity exec --nv ${CONTAINER} ninja -j 3'
@@ -109,27 +83,13 @@
                         ENABLE_CUDA = 'ON'
                         ENABLE_MPI = 'OFF'
                         BUILD_VALIDATION = 'OFF'
-                        CONTAINER = '/nfs/glotzer/containers/ci-20170809-cuda80.img'
-                        }
-
-<<<<<<< HEAD
-            environment
-                {
-                CC = '/usr/bin/clang'
-                CXX = '/usr/bin/clang++'
-                PYVER = '3.5'
-                CMAKE_BIN = '/usr/bin'
-                ENABLE_CUDA = 'ON'
-                ENABLE_MPI = 'OFF'
-                BUILD_VALIDATION = 'OFF'
-                BUILD_JIT = 'ON'
-                CONTAINER = '/nfs/glotzer/containers/ci-20171130-cuda80.img'
-                }
-=======
+                        CONTAINER = '/nfs/glotzer/containers/ci-20171130-cuda80.img'
+                        BUILD_JIT = 'ON'
+                        }
+
                     steps
                         {
                         sh 'echo ${NODE_NAME}'
->>>>>>> 9aeaa875
 
                         dir('code')
                             {
@@ -142,7 +102,7 @@
                             timeout(time: 1, unit: 'HOURS')
                                 {
                                 sh '''
-                                    singularity exec --nv ${CONTAINER} ${CMAKE_BIN}/cmake ../code -DPYTHON_EXECUTABLE=/usr/bin/python${PYVER} -DENABLE_CUDA=${ENABLE_CUDA} -DENABLE_MPI=${ENABLE_MPI} -DBUILD_VALIDATION=${BUILD_VALIDATION} -DTEST_CPU_IN_GPU_BUILDS=OFF -DBUILD_DEPRECATED=off -GNinja
+                                    singularity exec --nv ${CONTAINER} ${CMAKE_BIN}/cmake ../code -DPYTHON_EXECUTABLE=/usr/bin/python${PYVER} -DENABLE_CUDA=${ENABLE_CUDA} -DENABLE_MPI=${ENABLE_MPI} -DBUILD_VALIDATION=${BUILD_VALIDATION} -DTEST_CPU_IN_GPU_BUILDS=OFF -DBUILD_DEPRECATED=off -DBUILD_JIT=${BUILD_JIT} -GNinja
                                    '''
 
                                 sh 'singularity exec --nv ${CONTAINER} ninja -j 3'
@@ -156,17 +116,7 @@
                                 }
                             }
 
-<<<<<<< HEAD
-                dir('build')
-                    {
-                    timeout(time: 1, unit: 'HOURS')
-                        {
-                        sh '''
-                            singularity exec --nv ${CONTAINER} ${CMAKE_BIN}/cmake ../code -DPYTHON_EXECUTABLE=/usr/bin/python${PYVER} -DENABLE_CUDA=${ENABLE_CUDA} -DENABLE_MPI=${ENABLE_MPI} -DBUILD_VALIDATION=${BUILD_VALIDATION} -DBUILD_JIT=${BUILD_JIT} -DTEST_CPU_IN_GPU_BUILDS=OFF -DBUILD_DEPRECATED=off -GNinja
-                           '''
-=======
                         sh 'xsltproc code/.jenkins/ctest2junit.xsl build/Testing/**/Test.xml > ./test.xml'
->>>>>>> 9aeaa875
 
                         junit 'test.xml'
                         }
@@ -193,6 +143,7 @@
                         ENABLE_MPI = 'ON'
                         BUILD_VALIDATION = 'ON'
                         CONTAINER = '/nfs/glotzer/containers/ci-20171206-arch-2.img'
+                        BUILD_JIT = 'ON'
                         }
 
                     steps
@@ -205,26 +156,12 @@
                             sh 'git submodule update --init'
                             }
 
-<<<<<<< HEAD
-            environment
-                {
-                CC = '/usr/sbin/gcc-6'
-                CXX = '/usr/sbin/g++-6'
-                PYVER = '3.6'
-                CMAKE_BIN = '/usr/sbin'
-                ENABLE_CUDA = 'ON'
-                ENABLE_MPI = 'ON'
-                BUILD_VALIDATION = 'ON'
-                BUILD_JIT = 'ON'
-                CONTAINER = '/nfs/glotzer/containers/ci-20171206-arch-2.img'
-                }
-=======
                         dir('build')
                             {
                             timeout(time: 1, unit: 'HOURS')
                                 {
                                 sh '''
-                                    singularity exec --nv ${CONTAINER} ${CMAKE_BIN}/cmake ../code -DPYTHON_EXECUTABLE=/usr/bin/python${PYVER} -DENABLE_CUDA=${ENABLE_CUDA} -DENABLE_MPI=${ENABLE_MPI} -DBUILD_VALIDATION=${BUILD_VALIDATION} -DTEST_CPU_IN_GPU_BUILDS=OFF -DBUILD_DEPRECATED=off -GNinja
+                                    singularity exec --nv ${CONTAINER} ${CMAKE_BIN}/cmake ../code -DPYTHON_EXECUTABLE=/usr/bin/python${PYVER} -DENABLE_CUDA=${ENABLE_CUDA} -DENABLE_MPI=${ENABLE_MPI} -DBUILD_VALIDATION=${BUILD_VALIDATION} -DTEST_CPU_IN_GPU_BUILDS=OFF -DBUILD_DEPRECATED=off -DBUILD_JIT=${BUILD_JIT} -GNinja
                                    '''
 
                                 sh 'singularity exec --nv ${CONTAINER} ninja -j 3'
@@ -237,7 +174,6 @@
                                    '''
                                 }
                             }
->>>>>>> 9aeaa875
 
                         sh 'xsltproc code/.jenkins/ctest2junit.xsl build/Testing/**/Test.xml > ./test.xml'
 
@@ -254,15 +190,7 @@
                     }
                 stage('vld-clang50-py36-mpi')
                     {
-<<<<<<< HEAD
-                    timeout(time: 1, unit: 'HOURS')
-                        {
-                        sh '''
-                            singularity exec --nv ${CONTAINER} ${CMAKE_BIN}/cmake ../code -DPYTHON_EXECUTABLE=/usr/bin/python${PYVER} -DENABLE_CUDA=${ENABLE_CUDA} -DENABLE_MPI=${ENABLE_MPI} -DBUILD_VALIDATION=${BUILD_VALIDATION} -DBUILD_JIT=${BUILD_JIT} -DTEST_CPU_IN_GPU_BUILDS=OFF -DBUILD_DEPRECATED=off -GNinja
-                           '''
-=======
                     agent { label 'linux-cpu' }
->>>>>>> 9aeaa875
 
                     environment
                         {
@@ -274,6 +202,7 @@
                         ENABLE_MPI = 'ON'
                         BUILD_VALIDATION = 'ON'
                         CONTAINER = '/nfs/glotzer/containers/ci-20171206-arch-2.img'
+                        BUILD_JIT = 'ON'
                         }
 
                     steps
@@ -291,7 +220,7 @@
                             timeout(time: 1, unit: 'HOURS')
                                 {
                                 sh '''
-                                    singularity exec --nv ${CONTAINER} ${CMAKE_BIN}/cmake ../code -DPYTHON_EXECUTABLE=/usr/bin/python${PYVER} -DENABLE_CUDA=${ENABLE_CUDA} -DENABLE_MPI=${ENABLE_MPI} -DBUILD_VALIDATION=${BUILD_VALIDATION} -DTEST_CPU_IN_GPU_BUILDS=OFF -DBUILD_DEPRECATED=off -GNinja
+                                    singularity exec --nv ${CONTAINER} ${CMAKE_BIN}/cmake ../code -DPYTHON_EXECUTABLE=/usr/bin/python${PYVER} -DENABLE_CUDA=${ENABLE_CUDA} -DENABLE_MPI=${ENABLE_MPI} -DBUILD_VALIDATION=${BUILD_VALIDATION} -DTEST_CPU_IN_GPU_BUILDS=OFF -DBUILD_DEPRECATED=off -DBUILD_JIT=${BUILD_JIT} -GNinja
                                    '''
 
                                 sh 'singularity exec --nv ${CONTAINER} ninja -j 3'
