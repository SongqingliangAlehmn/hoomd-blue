--- conflicted
+++ resolved
@@ -827,8 +827,6 @@
         }
 #else
     delete[] h_data;
-<<<<<<< HEAD
-=======
 #endif
 
     h_data = h_tmp;
@@ -876,7 +874,6 @@
         }
 #else
     delete[] h_data;
->>>>>>> d72ee3df
 #endif
 
     h_data = h_tmp;
@@ -959,8 +956,6 @@
 template<class T> void GPUArray<T>::resize(unsigned int num_elements)
     {
     assert(! m_acquired);
-<<<<<<< HEAD
-=======
     assert(num_elements > 0);
 
     // if not allocated, simply allocate
@@ -975,7 +970,6 @@
     if (num_elements <= m_num_elements)
         return;
 
->>>>>>> d72ee3df
     resizeHostArray(num_elements);
 #ifdef ENABLE_CUDA
     if (m_exec_conf && m_exec_conf->isCUDAEnabled())
@@ -996,12 +990,6 @@
     // make m_pitch the next multiple of 16 larger or equal to the given width
     unsigned int new_pitch = (width + (16 - (width & 15)));
 
-<<<<<<< HEAD
-    m_height = height;
-
-    // resize 1D array
-    resize(m_pitch * m_height);
-=======
     unsigned int num_elements = new_pitch * height;
     assert(num_elements > 0);
 
@@ -1036,6 +1024,5 @@
     m_height = height;
     m_pitch  = new_pitch;
     m_num_elements = m_pitch * m_height;
->>>>>>> d72ee3df
-    }
-#endif
+    }
+#endif
