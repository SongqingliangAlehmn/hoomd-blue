/*
Highly Optimized Object-oriented Many-particle Dynamics -- Blue Edition
(HOOMD-blue) Open Source Software License Copyright 2009-2014 The Regents of
the University of Michigan All rights reserved.

HOOMD-blue may contain modifications ("Contributions") provided, and to which
copyright is held, by various Contributors who have granted The Regents of the
University of Michigan the right to modify and/or distribute such Contributions.

You may redistribute, use, and create derivate works of HOOMD-blue, in source
and binary forms, provided you abide by the following conditions:

* Redistributions of source code must retain the above copyright notice, this
list of conditions, and the following disclaimer both in the code and
prominently in any materials provided with the distribution.

* Redistributions in binary form must reproduce the above copyright notice, this
list of conditions, and the following disclaimer in the documentation and/or
other materials provided with the distribution.

* All publications and presentations based on HOOMD-blue, including any reports
or published results obtained, in whole or in part, with HOOMD-blue, will
acknowledge its use according to the terms posted at the time of submission on:
http://codeblue.umich.edu/hoomd-blue/citations.html

* Any electronic documents citing HOOMD-Blue will link to the HOOMD-Blue website:
http://codeblue.umich.edu/hoomd-blue/

* Apart from the above required attributions, neither the name of the copyright
holder nor the names of HOOMD-blue's contributors may be used to endorse or
promote products derived from this software without specific prior written
permission.

Disclaimer

THIS SOFTWARE IS PROVIDED BY THE COPYRIGHT HOLDER AND CONTRIBUTORS ``AS IS'' AND
ANY EXPRESS OR IMPLIED WARRANTIES, INCLUDING, BUT NOT LIMITED TO, THE IMPLIED
WARRANTIES OF MERCHANTABILITY, FITNESS FOR A PARTICULAR PURPOSE, AND/OR ANY
WARRANTIES THAT THIS SOFTWARE IS FREE OF INFRINGEMENT ARE DISCLAIMED.

IN NO EVENT SHALL THE COPYRIGHT HOLDER OR CONTRIBUTORS BE LIABLE FOR ANY DIRECT,
INDIRECT, INCIDENTAL, SPECIAL, EXEMPLARY, OR CONSEQUENTIAL DAMAGES (INCLUDING,
BUT NOT LIMITED TO, PROCUREMENT OF SUBSTITUTE GOODS OR SERVICES; LOSS OF USE,
DATA, OR PROFITS; OR BUSINESS INTERRUPTION) HOWEVER CAUSED AND ON ANY THEORY OF
LIABILITY, WHETHER IN CONTRACT, STRICT LIABILITY, OR TORT (INCLUDING NEGLIGENCE
OR OTHERWISE) ARISING IN ANY WAY OUT OF THE USE OF THIS SOFTWARE, EVEN IF
ADVISED OF THE POSSIBILITY OF SUCH DAMAGE.
*/

// Maintainer: joaander

#ifndef __NEIGHBORLISTGPU_CUH__
#define __NEIGHBORLISTGPU_CUH__

/*! \file NeighborListGPU.cuh
    \brief Declares GPU kernel code for cell list generation on the GPU
*/

// forward declaration of the cub temporary storage allocator
namespace cub
    {
    struct CachingDeviceAllocator;
    };

#include <cuda_runtime.h>

#include "HOOMDMath.h"
#include "Index1D.h"
#include "ParticleData.cuh"

//! Kernel driver for gpu_nlist_needs_update_check_new_kernel()
cudaError_t gpu_nlist_needs_update_check_new(unsigned int *d_result,
                                             const Scalar4 *d_last_pos,
                                             const Scalar4 *d_pos,
                                             const unsigned int N,
                                             const BoxDim& box,
                                             const Scalar *d_rcut_max,
                                             const Scalar r_buff,
                                             const unsigned int ntypes,
                                             const Scalar lambda_min,
                                             const Scalar3 lambda,
                                             const unsigned int checkn);

//! Kernel driver for gpu_nlist_filter_kernel()
cudaError_t gpu_nlist_filter(unsigned int *d_n_neigh,
                             unsigned int *d_nlist,
                             const unsigned int *d_head_list,
                             const unsigned int *d_n_ex,
                             const unsigned int *d_ex_list,
                             const Index2D& exli,
                             const unsigned int N,
                             const unsigned int block_size);

//! Kernel driver to build head list on gpu
cudaError_t gpu_nlist_build_head_list(unsigned int *d_head_list,
                                      unsigned int *d_req_size_nlist,
<<<<<<< HEAD
                                      cub::CachingDeviceAllocator *allocator,
=======
                                      void *d_tmp_storage,
                                      size_t &tmp_storage_bytes,
>>>>>>> 0c5f05f5
                                      const unsigned int *d_Nmax,
                                      const Scalar4 *d_pos,
                                      const unsigned int N,
                                      const unsigned int n_types,
                                      const unsigned int block_size);


//! GPU function to update the exclusion list on the device
cudaError_t gpu_update_exclusion_list(const unsigned int *d_tag,
                                const unsigned int *d_rtag,
                                const unsigned int *d_n_ex_tag,
                                const unsigned int *d_ex_list_tag,
                                const Index2D& ex_list_tag_indexer,
                                unsigned int *d_n_ex_idx,
                                unsigned int *d_ex_list_idx,
                                const Index2D& ex_list_indexer,
                                const unsigned int N);
                                
//! Creates a new temporary storage allocator on the heap
cub::CachingDeviceAllocator* init_cub_allocator();

//! Deletes a temporary storage allocator object
void del_cub_allocator(cub::CachingDeviceAllocator *allocator);

#endif<|MERGE_RESOLUTION|>--- conflicted
+++ resolved
@@ -56,12 +56,6 @@
     \brief Declares GPU kernel code for cell list generation on the GPU
 */
 
-// forward declaration of the cub temporary storage allocator
-namespace cub
-    {
-    struct CachingDeviceAllocator;
-    };
-
 #include <cuda_runtime.h>
 
 #include "HOOMDMath.h"
@@ -94,12 +88,8 @@
 //! Kernel driver to build head list on gpu
 cudaError_t gpu_nlist_build_head_list(unsigned int *d_head_list,
                                       unsigned int *d_req_size_nlist,
-<<<<<<< HEAD
-                                      cub::CachingDeviceAllocator *allocator,
-=======
                                       void *d_tmp_storage,
                                       size_t &tmp_storage_bytes,
->>>>>>> 0c5f05f5
                                       const unsigned int *d_Nmax,
                                       const Scalar4 *d_pos,
                                       const unsigned int N,
@@ -117,11 +107,5 @@
                                 unsigned int *d_ex_list_idx,
                                 const Index2D& ex_list_indexer,
                                 const unsigned int N);
-                                
-//! Creates a new temporary storage allocator on the heap
-cub::CachingDeviceAllocator* init_cub_allocator();
-
-//! Deletes a temporary storage allocator object
-void del_cub_allocator(cub::CachingDeviceAllocator *allocator);
 
 #endif