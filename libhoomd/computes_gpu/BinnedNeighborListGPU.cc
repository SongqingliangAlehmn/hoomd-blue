--- conflicted
+++ resolved
@@ -545,17 +545,8 @@
     ArrayHandle<unsigned int> d_bin_ids(m_bin_ids, access_location::device, access_mode::read);
     ArrayHandle<unsigned int> d_thread_mapping(m_thread_mapping, access_location::device, access_mode::read);
 
-<<<<<<< HEAD
-    for (unsigned int cur_gpu = 0; cur_gpu < exec_conf.gpu.size(); cur_gpu++)
-        {
-        m_gpu_nlist[cur_gpu].thread_mapping = d_thread_mapping.data;
-        exec_conf.gpu[cur_gpu]->setTag(__FILE__, __LINE__);
-        exec_conf.gpu[cur_gpu]->callAsync(bind(gpu_compute_nlist_binned, m_gpu_nlist[cur_gpu], pdata[cur_gpu], box, m_gpu_bin_data[cur_gpu], d_bin_ids.data, r_max_sq, m_curNmax, m_block_size, m_exclude_same_body));
-        }
-=======
     m_gpu_nlist.thread_mapping = d_thread_mapping.data;
-    gpu_compute_nlist_binned(m_gpu_nlist, pdata, box, m_gpu_bin_data, d_bin_ids.data, r_max_sq, m_curNmax, m_block_size);
->>>>>>> eab0d2d3
+    gpu_compute_nlist_binned(m_gpu_nlist, pdata, box, m_gpu_bin_data, d_bin_ids.data, r_max_sq, m_curNmax, m_block_size, m_exclude_same_body);
         
     if (exec_conf->isCUDAErrorCheckingEnabled())
         CHECK_CUDA_ERROR();
